package consensus

import (
	"fmt"
	"sync"

	"github.com/ethereum/go-ethereum/common"
	"github.com/pkg/errors"
	"github.com/rs/zerolog"

	bls_core "github.com/harmony-one/bls/ffi/go/bls"
	"github.com/pkg/errors"
	"github.com/rs/zerolog"

	msg_pb "github.com/harmony-one/harmony/api/proto/message"
	"github.com/harmony-one/harmony/core/types"
	"github.com/harmony-one/harmony/crypto/bls"
	bls_cosi "github.com/harmony-one/harmony/crypto/bls"
	"github.com/harmony-one/harmony/crypto/hash"
	"github.com/harmony-one/harmony/internal/utils"
)

// FBFTMessage is the record of pbft messages received by a node during FBFT process
type FBFTMessage struct {
	MessageType   msg_pb.MessageType
	ViewID        uint64
	BlockNum      uint64
	BlockHash     common.Hash
	Block         []byte
	SenderPubkey  *bls.PublicKeyWrapper
	LeaderPubkey  *bls.PublicKeyWrapper
	Payload       []byte
	ViewchangeSig *bls_core.Sign
	ViewidSig     *bls_core.Sign
	M2AggSig      *bls_core.Sign
	M2Bitmap      *bls_cosi.Mask
	M3AggSig      *bls_core.Sign
	M3Bitmap      *bls_cosi.Mask
}

// String ..
func (m *FBFTMessage) String() string {
	sender := ""
	if m.SenderPubkey != nil {
		sender = m.SenderPubkey.Bytes.Hex()
	}
	leader := ""
	if m.LeaderPubkey != nil {
		leader = m.LeaderPubkey.Bytes.Hex()
	}
	return fmt.Sprintf(
		"[Type:%s ViewID:%d Num:%d BlockHash:%s Sender:%s Leader:%s]",
		m.MessageType.String(),
		m.ViewID,
		m.BlockNum,
		m.BlockHash.Hex(),
		sender,
		leader,
	)
}

// Hash return the hash of the FBFT message for the unique identifier for FBFT message
func (m *FBFTMessage) Hash() common.Hash {
	// TODO: verify with RJ whether this struct uniquely defines a FBFT message
	hashData := struct {
		MsgType   uint32
		BlockHash common.Hash
		SenderKey bls.SerializedPublicKey
		LeaderKey bls.SerializedPublicKey
		Payload   []byte
	}{
		MsgType:   uint32(m.MessageType),
		BlockHash: m.BlockHash,
		Payload:   m.Payload,
	}
	if m.SenderPubkey != nil {
		hashData.SenderKey = m.SenderPubkey.Bytes
	}
	if m.LeaderPubkey != nil {
		hashData.LeaderKey = m.LeaderPubkey.Bytes
	}
	return hash.FromRLPNew256(hashData)
}

// FBFTLog represents the log stored by a node during FBFT process
type FBFTLog struct {
	blocks         map[common.Hash]*types.Block // store blocks received in FBFT
<<<<<<< HEAD
	messages       map[common.Hash]*FBFTMessage // store messages received in FBFT
	verifiedBlocks map[common.Hash]struct{}     // store block hashes for blocks that has already been verified

	lock sync.Mutex
=======
	verifiedBlocks map[common.Hash]struct{}     // store block hashes for blocks that has already been verified
	blockLock      sync.RWMutex

	messages map[common.Hash]*FBFTMessage // store messages received in FBFT
	msgLock  sync.RWMutex
>>>>>>> e49dcfd0
}

// NewFBFTLog returns new instance of FBFTLog
func NewFBFTLog() *FBFTLog {
	pbftLog := FBFTLog{
		blocks:         make(map[common.Hash]*types.Block),
		messages:       make(map[common.Hash]*FBFTMessage),
		verifiedBlocks: make(map[common.Hash]struct{}),
	}
	return &pbftLog
}

// AddBlock add a new block into the log
func (log *FBFTLog) AddBlock(block *types.Block) {
<<<<<<< HEAD
	log.lock.Lock()
	defer log.lock.Unlock()
=======
	log.blockLock.Lock()
	defer log.blockLock.Unlock()
>>>>>>> e49dcfd0

	log.blocks[block.Hash()] = block
}

// MarkBlockVerified marks the block as verified
func (log *FBFTLog) MarkBlockVerified(block *types.Block) {
<<<<<<< HEAD
	log.lock.Lock()
	defer log.lock.Unlock()
=======
	log.blockLock.Lock()
	defer log.blockLock.Unlock()
>>>>>>> e49dcfd0

	log.verifiedBlocks[block.Hash()] = struct{}{}
}

// IsBlockVerified checks whether the block is verified
func (log *FBFTLog) IsBlockVerified(block *types.Block) bool {
<<<<<<< HEAD
	log.lock.Lock()
	defer log.lock.Unlock()
=======
	log.blockLock.RLock()
	defer log.blockLock.RUnlock()
>>>>>>> e49dcfd0

	_, exist := log.verifiedBlocks[block.Hash()]
	return exist
}

// GetBlockByHash returns the block matches the given block hash
func (log *FBFTLog) GetBlockByHash(hash common.Hash) *types.Block {
<<<<<<< HEAD
	log.lock.Lock()
	defer log.lock.Unlock()
=======
	log.blockLock.RLock()
	defer log.blockLock.RUnlock()
>>>>>>> e49dcfd0

	return log.blocks[hash]
}

// GetBlocksByNumber returns the blocks match the given block number
func (log *FBFTLog) GetBlocksByNumber(number uint64) []*types.Block {
<<<<<<< HEAD
	log.lock.Lock()
	defer log.lock.Unlock()
=======
	log.blockLock.RLock()
	defer log.blockLock.RUnlock()
>>>>>>> e49dcfd0

	var blocks []*types.Block
	for _, block := range log.blocks {
		if block.NumberU64() == number {
			blocks = append(blocks, block)
		}
	}
	return blocks
}

// DeleteBlocksLessThan deletes blocks less than given block number
func (log *FBFTLog) DeleteBlocksLessThan(number uint64) {
<<<<<<< HEAD
	log.lock.Lock()
	defer log.lock.Unlock()
=======
	log.blockLock.Lock()
	defer log.blockLock.Unlock()
>>>>>>> e49dcfd0

	for h, block := range log.blocks {
		if block.NumberU64() < number {
			delete(log.blocks, h)
			delete(log.verifiedBlocks, h)
		}
	}
}

// DeleteBlockByNumber deletes block of specific number
func (log *FBFTLog) DeleteBlockByNumber(number uint64) {
<<<<<<< HEAD
	log.lock.Lock()
	defer log.lock.Unlock()
=======
	log.blockLock.Lock()
	defer log.blockLock.Unlock()
>>>>>>> e49dcfd0

	for h, block := range log.blocks {
		if block.NumberU64() == number {
			delete(log.blocks, h)
			delete(log.verifiedBlocks, h)
		}
	}
}

// DeleteMessagesLessThan deletes messages less than given block number
func (log *FBFTLog) DeleteMessagesLessThan(number uint64) {
<<<<<<< HEAD
	log.lock.Lock()
	defer log.lock.Unlock()
=======
	log.msgLock.Lock()
	defer log.msgLock.Unlock()
>>>>>>> e49dcfd0

	for h, msg := range log.messages {
		if msg.BlockNum < number {
			delete(log.messages, h)
		}
	}
}

// AddMessage adds a pbft message into the log
func (log *FBFTLog) AddMessage(msg *FBFTMessage) {
<<<<<<< HEAD
	log.lock.Lock()
	defer log.lock.Unlock()
=======
	log.msgLock.Lock()
	defer log.msgLock.Unlock()
>>>>>>> e49dcfd0

	log.messages[msg.Hash()] = msg
}

// GetMessagesByTypeSeqViewHash returns pbft messages with matching type, blockNum, viewID and blockHash
func (log *FBFTLog) GetMessagesByTypeSeqViewHash(typ msg_pb.MessageType, blockNum uint64, viewID uint64, blockHash common.Hash) []*FBFTMessage {
<<<<<<< HEAD
	log.lock.Lock()
	defer log.lock.Unlock()
=======
	log.msgLock.RLock()
	defer log.msgLock.RUnlock()
>>>>>>> e49dcfd0

	var found []*FBFTMessage
	for _, msg := range log.messages {
		if msg.MessageType == typ && msg.BlockNum == blockNum && msg.ViewID == viewID && msg.BlockHash == blockHash {
			found = append(found, msg)
		}
	}
	return found
}

// GetMessagesByTypeSeq returns pbft messages with matching type, blockNum
func (log *FBFTLog) GetMessagesByTypeSeq(typ msg_pb.MessageType, blockNum uint64) []*FBFTMessage {
<<<<<<< HEAD
	log.lock.Lock()
	defer log.lock.Unlock()
=======
	log.msgLock.RLock()
	defer log.msgLock.RUnlock()
>>>>>>> e49dcfd0

	var found []*FBFTMessage
	for _, msg := range log.messages {
		if msg.MessageType == typ && msg.BlockNum == blockNum {
			found = append(found, msg)
		}
	}
	return found
}

// GetMessagesByTypeSeqHash returns pbft messages with matching type, blockNum
func (log *FBFTLog) GetMessagesByTypeSeqHash(typ msg_pb.MessageType, blockNum uint64, blockHash common.Hash) []*FBFTMessage {
<<<<<<< HEAD
	log.lock.Lock()
	defer log.lock.Unlock()
=======
	log.msgLock.RLock()
	defer log.msgLock.RUnlock()
>>>>>>> e49dcfd0

	var found []*FBFTMessage
	for _, msg := range log.messages {
		if msg.MessageType == typ && msg.BlockNum == blockNum && msg.BlockHash == blockHash {
			found = append(found, msg)
		}
	}
	return found
}

// HasMatchingAnnounce returns whether the log contains announce type message with given blockNum, blockHash
func (log *FBFTLog) HasMatchingAnnounce(blockNum uint64, blockHash common.Hash) bool {
	found := log.GetMessagesByTypeSeqHash(msg_pb.MessageType_ANNOUNCE, blockNum, blockHash)
	return len(found) >= 1
}

// HasMatchingViewAnnounce returns whether the log contains announce type message with given blockNum, viewID and blockHash
func (log *FBFTLog) HasMatchingViewAnnounce(blockNum uint64, viewID uint64, blockHash common.Hash) bool {
	found := log.GetMessagesByTypeSeqViewHash(msg_pb.MessageType_ANNOUNCE, blockNum, viewID, blockHash)
	return len(found) >= 1
}

// HasMatchingPrepared returns whether the log contains prepared message with given blockNum, viewID and blockHash
func (log *FBFTLog) HasMatchingPrepared(blockNum uint64, blockHash common.Hash) bool {
	found := log.GetMessagesByTypeSeqHash(msg_pb.MessageType_PREPARED, blockNum, blockHash)
	return len(found) >= 1
}

// HasMatchingViewPrepared returns whether the log contains prepared message with given blockNum, viewID and blockHash
func (log *FBFTLog) HasMatchingViewPrepared(blockNum uint64, viewID uint64, blockHash common.Hash) bool {
	found := log.GetMessagesByTypeSeqViewHash(msg_pb.MessageType_PREPARED, blockNum, viewID, blockHash)
	return len(found) >= 1
}

// GetMessagesByTypeSeqView returns pbft messages with matching type, blockNum and viewID
func (log *FBFTLog) GetMessagesByTypeSeqView(typ msg_pb.MessageType, blockNum uint64, viewID uint64) []*FBFTMessage {
<<<<<<< HEAD
	log.lock.Lock()
	defer log.lock.Unlock()
=======
	log.msgLock.RLock()
	defer log.msgLock.RUnlock()
>>>>>>> e49dcfd0

	var found []*FBFTMessage
	for _, msg := range log.messages {
		if msg.MessageType != typ || msg.BlockNum != blockNum || msg.ViewID != viewID {
			continue
		}
		found = append(found, msg)
	}
	return found
}

// FindMessageByMaxViewID returns the message that has maximum ViewID
func (log *FBFTLog) FindMessageByMaxViewID(msgs []*FBFTMessage) *FBFTMessage {
	if len(msgs) == 0 {
		return nil
	}
	maxIdx := -1
	maxViewID := uint64(0)
	for k, v := range msgs {
		if v.ViewID >= maxViewID {
			maxIdx = k
			maxViewID = v.ViewID
		}
	}
	return msgs[maxIdx]
}

// ParseFBFTMessage parses FBFT message into FBFTMessage structure
func ParseFBFTMessage(msg *msg_pb.Message) (*FBFTMessage, error) {
	// TODO Have this do sanity checks on the message please
	pbftMsg := FBFTMessage{}
	pbftMsg.MessageType = msg.GetType()
	consensusMsg := msg.GetConsensus()
	pbftMsg.ViewID = consensusMsg.ViewId
	pbftMsg.BlockNum = consensusMsg.BlockNum
	copy(pbftMsg.BlockHash[:], consensusMsg.BlockHash[:])
	pbftMsg.Payload = make([]byte, len(consensusMsg.Payload))
	copy(pbftMsg.Payload[:], consensusMsg.Payload[:])
	pbftMsg.Block = make([]byte, len(consensusMsg.Block))
	copy(pbftMsg.Block[:], consensusMsg.Block[:])

	pubKey, err := bls_cosi.BytesToBLSPublicKey(consensusMsg.SenderPubkey)
	if err != nil {
		return nil, err
	}
	pbftMsg.SenderPubkey = &bls.PublicKeyWrapper{Object: pubKey}
	copy(pbftMsg.SenderPubkey.Bytes[:], consensusMsg.SenderPubkey[:])

	return &pbftMsg, nil
}

// ParseViewChangeMessage parses view change message into FBFTMessage structure
func ParseViewChangeMessage(msg *msg_pb.Message) (*FBFTMessage, error) {
	pbftMsg := FBFTMessage{}
	pbftMsg.MessageType = msg.GetType()
	if pbftMsg.MessageType != msg_pb.MessageType_VIEWCHANGE {
		return nil, fmt.Errorf("ParseViewChangeMessage: incorrect message type %s", pbftMsg.MessageType)
	}

	vcMsg := msg.GetViewchange()
	pbftMsg.ViewID = vcMsg.ViewId
	pbftMsg.BlockNum = vcMsg.BlockNum
	pbftMsg.Block = make([]byte, len(vcMsg.PreparedBlock))
	copy(pbftMsg.Block[:], vcMsg.PreparedBlock[:])
	pbftMsg.Payload = make([]byte, len(vcMsg.Payload))
	copy(pbftMsg.Payload[:], vcMsg.Payload[:])

	pubKey, err := bls_cosi.BytesToBLSPublicKey(vcMsg.SenderPubkey)
	if err != nil {
		utils.Logger().Warn().Err(err).Msg("ParseViewChangeMessage failed to parse senderpubkey")
		return nil, err
	}
	leaderKey, err := bls_cosi.BytesToBLSPublicKey(vcMsg.LeaderPubkey)
	if err != nil {
		utils.Logger().Warn().Err(err).Msg("ParseViewChangeMessage failed to parse leaderpubkey")
		return nil, err
	}

	vcSig := bls_core.Sign{}
	err = vcSig.Deserialize(vcMsg.ViewchangeSig)
	if err != nil {
		utils.Logger().Warn().Err(err).Msg("ParseViewChangeMessage failed to deserialize the viewchange signature")
		return nil, err
	}

	vcSig1 := bls_core.Sign{}
	err = vcSig1.Deserialize(vcMsg.ViewidSig)
	if err != nil {
		utils.Logger().Warn().Err(err).Msg("ParseViewChangeMessage failed to deserialize the viewid signature")
		return nil, err
	}

	pbftMsg.SenderPubkey = &bls.PublicKeyWrapper{Object: pubKey}
	copy(pbftMsg.SenderPubkey.Bytes[:], vcMsg.SenderPubkey[:])
	pbftMsg.LeaderPubkey = &bls.PublicKeyWrapper{Object: leaderKey}
	copy(pbftMsg.LeaderPubkey.Bytes[:], vcMsg.LeaderPubkey[:])
	pbftMsg.ViewchangeSig = &vcSig
	pbftMsg.ViewidSig = &vcSig1
	return &pbftMsg, nil
}

// ParseNewViewMessage parses new view message into FBFTMessage structure
func (consensus *Consensus) ParseNewViewMessage(msg *msg_pb.Message) (*FBFTMessage, error) {
	FBFTMsg := FBFTMessage{}
	FBFTMsg.MessageType = msg.GetType()

	if FBFTMsg.MessageType != msg_pb.MessageType_NEWVIEW {
		return nil, fmt.Errorf("ParseNewViewMessage: incorrect message type %s", FBFTMsg.MessageType)
	}

	vcMsg := msg.GetViewchange()
	FBFTMsg.ViewID = vcMsg.ViewId
	FBFTMsg.BlockNum = vcMsg.BlockNum
	FBFTMsg.Payload = make([]byte, len(vcMsg.Payload))
	copy(FBFTMsg.Payload[:], vcMsg.Payload[:])
	FBFTMsg.Block = make([]byte, len(vcMsg.PreparedBlock))
	copy(FBFTMsg.Block[:], vcMsg.PreparedBlock[:])

	pubKey, err := bls_cosi.BytesToBLSPublicKey(vcMsg.SenderPubkey)
	if err != nil {
		utils.Logger().Warn().Err(err).Msg("ParseViewChangeMessage failed to parse senderpubkey")
		return nil, err
	}

	FBFTMsg.SenderPubkey = &bls.PublicKeyWrapper{Object: pubKey}
	copy(FBFTMsg.SenderPubkey.Bytes[:], vcMsg.SenderPubkey[:])

	members := consensus.Decider.Participants()
	if len(vcMsg.M3Aggsigs) > 0 {
		m3Sig := bls_core.Sign{}
		err = m3Sig.Deserialize(vcMsg.M3Aggsigs)
		if err != nil {
			utils.Logger().Warn().Err(err).Msg("ParseViewChangeMessage failed to deserialize the multi signature for M3 viewID signature")
			return nil, err
		}
		m3mask, err := bls_cosi.NewMask(members, nil)
		if err != nil {
			utils.Logger().Warn().Err(err).Msg("ParseViewChangeMessage failed to create mask for multi signature")
			return nil, err
		}
		m3mask.SetMask(vcMsg.M3Bitmap)
		FBFTMsg.M3AggSig = &m3Sig
		FBFTMsg.M3Bitmap = m3mask
	}

	if len(vcMsg.M2Aggsigs) > 0 {
		m2Sig := bls_core.Sign{}
		err = m2Sig.Deserialize(vcMsg.M2Aggsigs)
		if err != nil {
			utils.Logger().Warn().Err(err).Msg("ParseViewChangeMessage failed to deserialize the multi signature for M2 aggregated signature")
			return nil, err
		}
		m2mask, err := bls_cosi.NewMask(members, nil)
		if err != nil {
			utils.Logger().Warn().Err(err).Msg("ParseViewChangeMessage failed to create mask for multi signature")
			return nil, err
		}
		m2mask.SetMask(vcMsg.M2Bitmap)
		FBFTMsg.M2AggSig = &m2Sig
		FBFTMsg.M2Bitmap = m2mask
	}

	return &FBFTMsg, nil
}

var errFBFTLogNotFound = errors.New("FBFT log not found")

// GetCommittedBlockAndMsgsFromNumber get committed block and message starting from block number bn.
func (log *FBFTLog) GetCommittedBlockAndMsgsFromNumber(bn uint64, logger *zerolog.Logger) (*types.Block, *FBFTMessage, error) {
	msgs := log.GetMessagesByTypeSeq(
		msg_pb.MessageType_COMMITTED, bn,
	)
	if len(msgs) == 0 {
		return nil, nil, errFBFTLogNotFound
	}
	if len(msgs) > 1 {
		logger.Error().Int("numMsgs", len(msgs)).Err(errors.New("DANGER!!! multiple COMMITTED message in PBFT log observed"))
	}
	for i := range msgs {
		block := log.GetBlockByHash(msgs[i].BlockHash)
		if block == nil {
			logger.Debug().
				Uint64("blockNum", msgs[i].BlockNum).
				Uint64("viewID", msgs[i].ViewID).
				Str("blockHash", msgs[i].BlockHash.Hex()).
				Err(errors.New("failed finding a matching block for committed message"))
			continue
		}
		return block, msgs[i], nil
	}
	return nil, nil, errFBFTLogNotFound
}

// PruneCacheBeforeBlock prune all blocks before bn
func (log *FBFTLog) PruneCacheBeforeBlock(bn uint64) {
	log.DeleteBlocksLessThan(bn - 1)
	log.DeleteMessagesLessThan(bn - 1)
}<|MERGE_RESOLUTION|>--- conflicted
+++ resolved
@@ -5,9 +5,6 @@
 	"sync"
 
 	"github.com/ethereum/go-ethereum/common"
-	"github.com/pkg/errors"
-	"github.com/rs/zerolog"
-
 	bls_core "github.com/harmony-one/bls/ffi/go/bls"
 	"github.com/pkg/errors"
 	"github.com/rs/zerolog"
@@ -85,18 +82,11 @@
 // FBFTLog represents the log stored by a node during FBFT process
 type FBFTLog struct {
 	blocks         map[common.Hash]*types.Block // store blocks received in FBFT
-<<<<<<< HEAD
-	messages       map[common.Hash]*FBFTMessage // store messages received in FBFT
-	verifiedBlocks map[common.Hash]struct{}     // store block hashes for blocks that has already been verified
-
-	lock sync.Mutex
-=======
 	verifiedBlocks map[common.Hash]struct{}     // store block hashes for blocks that has already been verified
 	blockLock      sync.RWMutex
 
 	messages map[common.Hash]*FBFTMessage // store messages received in FBFT
 	msgLock  sync.RWMutex
->>>>>>> e49dcfd0
 }
 
 // NewFBFTLog returns new instance of FBFTLog
@@ -111,39 +101,24 @@
 
 // AddBlock add a new block into the log
 func (log *FBFTLog) AddBlock(block *types.Block) {
-<<<<<<< HEAD
-	log.lock.Lock()
-	defer log.lock.Unlock()
-=======
 	log.blockLock.Lock()
 	defer log.blockLock.Unlock()
->>>>>>> e49dcfd0
 
 	log.blocks[block.Hash()] = block
 }
 
 // MarkBlockVerified marks the block as verified
 func (log *FBFTLog) MarkBlockVerified(block *types.Block) {
-<<<<<<< HEAD
-	log.lock.Lock()
-	defer log.lock.Unlock()
-=======
 	log.blockLock.Lock()
 	defer log.blockLock.Unlock()
->>>>>>> e49dcfd0
 
 	log.verifiedBlocks[block.Hash()] = struct{}{}
 }
 
 // IsBlockVerified checks whether the block is verified
 func (log *FBFTLog) IsBlockVerified(block *types.Block) bool {
-<<<<<<< HEAD
-	log.lock.Lock()
-	defer log.lock.Unlock()
-=======
 	log.blockLock.RLock()
 	defer log.blockLock.RUnlock()
->>>>>>> e49dcfd0
 
 	_, exist := log.verifiedBlocks[block.Hash()]
 	return exist
@@ -151,26 +126,16 @@
 
 // GetBlockByHash returns the block matches the given block hash
 func (log *FBFTLog) GetBlockByHash(hash common.Hash) *types.Block {
-<<<<<<< HEAD
-	log.lock.Lock()
-	defer log.lock.Unlock()
-=======
 	log.blockLock.RLock()
 	defer log.blockLock.RUnlock()
->>>>>>> e49dcfd0
 
 	return log.blocks[hash]
 }
 
 // GetBlocksByNumber returns the blocks match the given block number
 func (log *FBFTLog) GetBlocksByNumber(number uint64) []*types.Block {
-<<<<<<< HEAD
-	log.lock.Lock()
-	defer log.lock.Unlock()
-=======
 	log.blockLock.RLock()
 	defer log.blockLock.RUnlock()
->>>>>>> e49dcfd0
 
 	var blocks []*types.Block
 	for _, block := range log.blocks {
@@ -183,13 +148,8 @@
 
 // DeleteBlocksLessThan deletes blocks less than given block number
 func (log *FBFTLog) DeleteBlocksLessThan(number uint64) {
-<<<<<<< HEAD
-	log.lock.Lock()
-	defer log.lock.Unlock()
-=======
 	log.blockLock.Lock()
 	defer log.blockLock.Unlock()
->>>>>>> e49dcfd0
 
 	for h, block := range log.blocks {
 		if block.NumberU64() < number {
@@ -201,13 +161,8 @@
 
 // DeleteBlockByNumber deletes block of specific number
 func (log *FBFTLog) DeleteBlockByNumber(number uint64) {
-<<<<<<< HEAD
-	log.lock.Lock()
-	defer log.lock.Unlock()
-=======
 	log.blockLock.Lock()
 	defer log.blockLock.Unlock()
->>>>>>> e49dcfd0
 
 	for h, block := range log.blocks {
 		if block.NumberU64() == number {
@@ -219,13 +174,8 @@
 
 // DeleteMessagesLessThan deletes messages less than given block number
 func (log *FBFTLog) DeleteMessagesLessThan(number uint64) {
-<<<<<<< HEAD
-	log.lock.Lock()
-	defer log.lock.Unlock()
-=======
 	log.msgLock.Lock()
 	defer log.msgLock.Unlock()
->>>>>>> e49dcfd0
 
 	for h, msg := range log.messages {
 		if msg.BlockNum < number {
@@ -236,26 +186,16 @@
 
 // AddMessage adds a pbft message into the log
 func (log *FBFTLog) AddMessage(msg *FBFTMessage) {
-<<<<<<< HEAD
-	log.lock.Lock()
-	defer log.lock.Unlock()
-=======
 	log.msgLock.Lock()
 	defer log.msgLock.Unlock()
->>>>>>> e49dcfd0
 
 	log.messages[msg.Hash()] = msg
 }
 
 // GetMessagesByTypeSeqViewHash returns pbft messages with matching type, blockNum, viewID and blockHash
 func (log *FBFTLog) GetMessagesByTypeSeqViewHash(typ msg_pb.MessageType, blockNum uint64, viewID uint64, blockHash common.Hash) []*FBFTMessage {
-<<<<<<< HEAD
-	log.lock.Lock()
-	defer log.lock.Unlock()
-=======
 	log.msgLock.RLock()
 	defer log.msgLock.RUnlock()
->>>>>>> e49dcfd0
 
 	var found []*FBFTMessage
 	for _, msg := range log.messages {
@@ -268,13 +208,8 @@
 
 // GetMessagesByTypeSeq returns pbft messages with matching type, blockNum
 func (log *FBFTLog) GetMessagesByTypeSeq(typ msg_pb.MessageType, blockNum uint64) []*FBFTMessage {
-<<<<<<< HEAD
-	log.lock.Lock()
-	defer log.lock.Unlock()
-=======
 	log.msgLock.RLock()
 	defer log.msgLock.RUnlock()
->>>>>>> e49dcfd0
 
 	var found []*FBFTMessage
 	for _, msg := range log.messages {
@@ -287,13 +222,8 @@
 
 // GetMessagesByTypeSeqHash returns pbft messages with matching type, blockNum
 func (log *FBFTLog) GetMessagesByTypeSeqHash(typ msg_pb.MessageType, blockNum uint64, blockHash common.Hash) []*FBFTMessage {
-<<<<<<< HEAD
-	log.lock.Lock()
-	defer log.lock.Unlock()
-=======
 	log.msgLock.RLock()
 	defer log.msgLock.RUnlock()
->>>>>>> e49dcfd0
 
 	var found []*FBFTMessage
 	for _, msg := range log.messages {
@@ -330,13 +260,8 @@
 
 // GetMessagesByTypeSeqView returns pbft messages with matching type, blockNum and viewID
 func (log *FBFTLog) GetMessagesByTypeSeqView(typ msg_pb.MessageType, blockNum uint64, viewID uint64) []*FBFTMessage {
-<<<<<<< HEAD
-	log.lock.Lock()
-	defer log.lock.Unlock()
-=======
 	log.msgLock.RLock()
 	defer log.msgLock.RUnlock()
->>>>>>> e49dcfd0
 
 	var found []*FBFTMessage
 	for _, msg := range log.messages {
