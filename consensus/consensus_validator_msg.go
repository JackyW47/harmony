package consensus

import (
	protobuf "github.com/golang/protobuf/proto"
	consensus_proto "github.com/harmony-one/harmony/api/consensus"
	"github.com/harmony-one/harmony/api/proto"
<<<<<<< HEAD
=======
	"github.com/harmony-one/harmony/crypto"
	"github.com/harmony-one/harmony/internal/utils"
>>>>>>> 6d825ada
)

// Construct the prepare message to send to leader (assumption the consensus data is already verified)
func (consensus *Consensus) constructPrepareMessage() []byte {
	message := consensus_proto.Message{}
	message.Type = consensus_proto.MessageType_PREPARE

	// 4 byte consensus id
	message.ConsensusId = consensus.consensusID

	// 32 byte block hash
	message.BlockHash = consensus.blockHash[:]

	// 4 byte sender id
	message.SenderId = uint32(consensus.nodeID)

<<<<<<< HEAD
	// 48 byte of bls signature
	sign := consensus.priKey.SignHash(message.BlockHash)
	if sign != nil {
		message.Payload = consensus.priKey.SignHash(message.BlockHash).Serialize()
=======
	// 32 byte of commit
	secret, commitment := crypto.Commit(crypto.Ed25519Curve)
	bytes, err := commitment.MarshalBinary()
	if err != nil {
		utils.GetLogInstance().Debug("Failed to marshal commit", "error", err)
>>>>>>> 6d825ada
	}

	marshaledMessage, err := protobuf.Marshal(&message)
	if err != nil {
<<<<<<< HEAD
		consensus.Log.Debug("Failed to marshal Prepare message", "error", err)
=======
		utils.GetLogInstance().Debug("Failed to marshal Announce message", "error", err)
>>>>>>> 6d825ada
	}
	// 64 byte of signature on previous data
	signature := consensus.signMessage(marshaledMessage)
	message.Signature = signature

	marshaledMessage, err = protobuf.Marshal(&message)
	if err != nil {
<<<<<<< HEAD
		consensus.Log.Debug("Failed to marshal Prepare message", "error", err)
=======
		utils.GetLogInstance().Debug("Failed to marshal Announce message", "error", err)
>>>>>>> 6d825ada
	}

	return proto.ConstructConsensusMessage(marshaledMessage)
}

// Construct the commit message to send to leader (assumption the consensus data is already verified)
func (consensus *Consensus) constructCommitMessage() []byte {
	message := consensus_proto.Message{}
	message.Type = consensus_proto.MessageType_COMMIT

	// 4 byte consensus id
	message.ConsensusId = consensus.consensusID

	// 32 byte block hash
	message.BlockHash = consensus.blockHash[:]

	// 4 byte sender id
	message.SenderId = uint32(consensus.nodeID)

<<<<<<< HEAD
	// 48 byte of bls signature
	// TODO: sign on the prepared message hash, rather than the block hash
	sign := consensus.priKey.SignHash(message.BlockHash)
	if sign != nil {
		message.Payload = consensus.priKey.SignHash(message.BlockHash).Serialize()
=======
	bytes, err := response.MarshalBinary()
	if err != nil {
		utils.GetLogInstance().Debug("Failed to marshal response", "error", err)
>>>>>>> 6d825ada
	}

	marshaledMessage, err := protobuf.Marshal(&message)
	if err != nil {
<<<<<<< HEAD
		consensus.Log.Debug("Failed to marshal Commit message", "error", err)
=======
		utils.GetLogInstance().Debug("Failed to marshal Announce message", "error", err)
>>>>>>> 6d825ada
	}
	// 64 byte of signature on previous data
	signature := consensus.signMessage(marshaledMessage)
	message.Signature = signature

	marshaledMessage, err = protobuf.Marshal(&message)
	if err != nil {
<<<<<<< HEAD
		consensus.Log.Debug("Failed to marshal Commit message", "error", err)
=======
		utils.GetLogInstance().Debug("Failed to marshal Announce message", "error", err)
>>>>>>> 6d825ada
	}

	return proto.ConstructConsensusMessage(marshaledMessage)
}<|MERGE_RESOLUTION|>--- conflicted
+++ resolved
@@ -4,11 +4,7 @@
 	protobuf "github.com/golang/protobuf/proto"
 	consensus_proto "github.com/harmony-one/harmony/api/consensus"
 	"github.com/harmony-one/harmony/api/proto"
-<<<<<<< HEAD
-=======
-	"github.com/harmony-one/harmony/crypto"
 	"github.com/harmony-one/harmony/internal/utils"
->>>>>>> 6d825ada
 )
 
 // Construct the prepare message to send to leader (assumption the consensus data is already verified)
@@ -25,27 +21,15 @@
 	// 4 byte sender id
 	message.SenderId = uint32(consensus.nodeID)
 
-<<<<<<< HEAD
 	// 48 byte of bls signature
 	sign := consensus.priKey.SignHash(message.BlockHash)
 	if sign != nil {
 		message.Payload = consensus.priKey.SignHash(message.BlockHash).Serialize()
-=======
-	// 32 byte of commit
-	secret, commitment := crypto.Commit(crypto.Ed25519Curve)
-	bytes, err := commitment.MarshalBinary()
-	if err != nil {
-		utils.GetLogInstance().Debug("Failed to marshal commit", "error", err)
->>>>>>> 6d825ada
 	}
 
 	marshaledMessage, err := protobuf.Marshal(&message)
 	if err != nil {
-<<<<<<< HEAD
-		consensus.Log.Debug("Failed to marshal Prepare message", "error", err)
-=======
-		utils.GetLogInstance().Debug("Failed to marshal Announce message", "error", err)
->>>>>>> 6d825ada
+		utils.GetLogInstance().Debug("Failed to marshal Prepare message", "error", err)
 	}
 	// 64 byte of signature on previous data
 	signature := consensus.signMessage(marshaledMessage)
@@ -53,11 +37,7 @@
 
 	marshaledMessage, err = protobuf.Marshal(&message)
 	if err != nil {
-<<<<<<< HEAD
-		consensus.Log.Debug("Failed to marshal Prepare message", "error", err)
-=======
-		utils.GetLogInstance().Debug("Failed to marshal Announce message", "error", err)
->>>>>>> 6d825ada
+		utils.GetLogInstance().Debug("Failed to marshal Prepare message", "error", err)
 	}
 
 	return proto.ConstructConsensusMessage(marshaledMessage)
@@ -77,26 +57,16 @@
 	// 4 byte sender id
 	message.SenderId = uint32(consensus.nodeID)
 
-<<<<<<< HEAD
 	// 48 byte of bls signature
 	// TODO: sign on the prepared message hash, rather than the block hash
 	sign := consensus.priKey.SignHash(message.BlockHash)
 	if sign != nil {
 		message.Payload = consensus.priKey.SignHash(message.BlockHash).Serialize()
-=======
-	bytes, err := response.MarshalBinary()
-	if err != nil {
-		utils.GetLogInstance().Debug("Failed to marshal response", "error", err)
->>>>>>> 6d825ada
 	}
 
 	marshaledMessage, err := protobuf.Marshal(&message)
 	if err != nil {
-<<<<<<< HEAD
-		consensus.Log.Debug("Failed to marshal Commit message", "error", err)
-=======
-		utils.GetLogInstance().Debug("Failed to marshal Announce message", "error", err)
->>>>>>> 6d825ada
+		utils.GetLogInstance().Debug("Failed to marshal Commit message", "error", err)
 	}
 	// 64 byte of signature on previous data
 	signature := consensus.signMessage(marshaledMessage)
@@ -104,11 +74,7 @@
 
 	marshaledMessage, err = protobuf.Marshal(&message)
 	if err != nil {
-<<<<<<< HEAD
-		consensus.Log.Debug("Failed to marshal Commit message", "error", err)
-=======
-		utils.GetLogInstance().Debug("Failed to marshal Announce message", "error", err)
->>>>>>> 6d825ada
+		utils.GetLogInstance().Debug("Failed to marshal Commit message", "error", err)
 	}
 
 	return proto.ConstructConsensusMessage(marshaledMessage)
