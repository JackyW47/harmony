// Copyright 2014 The go-ethereum Authors
// This file is part of the go-ethereum library.
//
// The go-ethereum library is free software: you can redistribute it and/or modify
// it under the terms of the GNU Lesser General Public License as published by
// the Free Software Foundation, either version 3 of the License, or
// (at your option) any later version.
//
// The go-ethereum library is distributed in the hope that it will be useful,
// but WITHOUT ANY WARRANTY; without even the implied warranty of
// MERCHANTABILITY or FITNESS FOR A PARTICULAR PURPOSE. See the
// GNU Lesser General Public License for more details.
//
// You should have received a copy of the GNU Lesser General Public License
// along with the go-ethereum library. If not, see <http://www.gnu.org/licenses/>.

// Package core implements the Ethereum consensus protocol.
package core

import (
	"bytes"
	"encoding/json"
	"fmt"
	"io"
	"math/big"
	"os"
	"strings"
	"sync"
	"sync/atomic"
	"time"

	"github.com/ethereum/go-ethereum/common"
	"github.com/ethereum/go-ethereum/common/mclock"
	"github.com/ethereum/go-ethereum/common/prque"
	"github.com/ethereum/go-ethereum/crypto"
	"github.com/ethereum/go-ethereum/ethdb"
	"github.com/ethereum/go-ethereum/event"
	"github.com/ethereum/go-ethereum/metrics"
	"github.com/ethereum/go-ethereum/rlp"
	"github.com/harmony-one/harmony/block"
	consensus_engine "github.com/harmony-one/harmony/consensus/engine"
	"github.com/harmony-one/harmony/consensus/reward"
	"github.com/harmony-one/harmony/consensus/votepower"
	"github.com/harmony-one/harmony/core/rawdb"
	"github.com/harmony-one/harmony/core/state"
	"github.com/harmony-one/harmony/core/types"
	"github.com/harmony-one/harmony/core/vm"
	"github.com/harmony-one/harmony/internal/params"
	"github.com/harmony-one/harmony/internal/utils"
	"github.com/harmony-one/harmony/numeric"
	"github.com/harmony-one/harmony/shard"
	"github.com/harmony-one/harmony/shard/committee"
	"github.com/harmony-one/harmony/staking/apr"
	"github.com/harmony-one/harmony/staking/effective"
	"github.com/harmony-one/harmony/staking/slash"
	staking "github.com/harmony-one/harmony/staking/types"
	lru "github.com/hashicorp/golang-lru"
	"github.com/pkg/errors"
)

var (
	// blockInsertTimer
	blockInsertTimer = metrics.NewRegisteredTimer("chain/inserts", nil)
	// ErrNoGenesis is the error when there is no genesis.
	ErrNoGenesis = errors.New("Genesis not found in chain")
	// errExceedMaxPendingSlashes ..
	errExceedMaxPendingSlashes = errors.New("exceeed max pending slashes")
	errNilEpoch                = errors.New("nil epoch for voting power computation")
)

const (
	bodyCacheLimit                     = 256
	blockCacheLimit                    = 256
	receiptsCacheLimit                 = 32
	maxFutureBlocks                    = 256
	maxTimeFutureBlocks                = 30
	badBlockLimit                      = 10
	triesInMemory                      = 128
	shardCacheLimit                    = 10
	commitsCacheLimit                  = 10
	epochCacheLimit                    = 10
	randomnessCacheLimit               = 10
	validatorCacheLimit                = 1024
	validatorStatsCacheLimit           = 1024
	validatorListCacheLimit            = 10
	validatorListByDelegatorCacheLimit = 1024
	pendingCrossLinksCacheLimit        = 2
	blockAccumulatorCacheLimit         = 256
	maxPendingSlashes                  = 512
	// BlockChainVersion ensures that an incompatible database forces a resync from scratch.
	BlockChainVersion = 3
	pendingCLCacheKey = "pendingCLs"
)

// CacheConfig contains the configuration values for the trie caching/pruning
// that's resident in a blockchain.
type CacheConfig struct {
	Disabled      bool          // Whether to disable trie write caching (archive node)
	TrieNodeLimit int           // Memory limit (MB) at which to flush the current in-memory trie to disk
	TrieTimeLimit time.Duration // Time limit after which to flush the current in-memory trie to disk
}

// BlockChain represents the canonical chain given a database with a genesis
// block. The Blockchain manages chain imports, reverts, chain reorganisations.
//
// Importing blocks in to the block chain happens according to the set of rules
// defined by the two stage validator. Processing of blocks is done using the
// Processor which processes the included transaction. The validation of the state
// is done in the second part of the validator. Failing results in aborting of
// the import.
//
// The BlockChain also helps in returning blocks from **any** chain included
// in the database as well as blocks that represents the canonical chain. It's
// important to note that GetBlock can return any block and does not need to be
// included in the canonical one where as GetBlockByNumber always represents the
// canonical chain.
type BlockChain struct {
	chainConfig *params.ChainConfig // Chain & network configuration
	cacheConfig *CacheConfig        // Cache configuration for pruning

	db     ethdb.Database // Low level persistent database to store final content in
	triegc *prque.Prque   // Priority queue mapping block numbers to tries to gc
	gcproc time.Duration  // Accumulates canonical block processing for trie dumping

	hc            *HeaderChain
	rmLogsFeed    event.Feed
	chainFeed     event.Feed
	chainSideFeed event.Feed
	chainHeadFeed event.Feed
	logsFeed      event.Feed
	scope         event.SubscriptionScope
	genesisBlock  *types.Block

	mu                          sync.RWMutex // global mutex for locking chain operations
	chainmu                     sync.RWMutex // blockchain insertion lock
	procmu                      sync.RWMutex // block processor lock
	pendingCrossLinksMutex      sync.RWMutex // pending crosslinks lock
	pendingSlashingCandidatesMU sync.RWMutex // pending slashing candidates

	currentBlock     atomic.Value // Current head of the block chain
	currentFastBlock atomic.Value // Current head of the fast-sync chain (may be above the block chain!)

	stateCache                    state.Database // State database to reuse between imports (contains state cache)
	bodyCache                     *lru.Cache     // Cache for the most recent block bodies
	bodyRLPCache                  *lru.Cache     // Cache for the most recent block bodies in RLP encoded format
	receiptsCache                 *lru.Cache     // Cache for the most recent receipts per block
	blockCache                    *lru.Cache     // Cache for the most recent entire blocks
	futureBlocks                  *lru.Cache     // future blocks are blocks added for later processing
	shardStateCache               *lru.Cache
	lastCommitsCache              *lru.Cache
	epochCache                    *lru.Cache    // Cache epoch number → first block number
	randomnessCache               *lru.Cache    // Cache for vrf/vdf
	validatorSnapshotCache        *lru.Cache    // Cache for validator snapshot
	validatorStatsCache           *lru.Cache    // Cache for validator stats
	validatorListCache            *lru.Cache    // Cache of validator list
	validatorListByDelegatorCache *lru.Cache    // Cache of validator list by delegator
	pendingCrossLinksCache        *lru.Cache    // Cache of last pending crosslinks
	blockAccumulatorCache         *lru.Cache    // Cache of block accumulators
	quit                          chan struct{} // blockchain quit channel
	running                       int32         // running must be called atomically
	// procInterrupt must be atomically called
	procInterrupt int32          // interrupt signaler for block processing
	wg            sync.WaitGroup // chain processing wait group for shutting down

	engine                 consensus_engine.Engine
	processor              Processor // block processor interface
	validator              Validator // block and state validator interface
	vmConfig               vm.Config
	badBlocks              *lru.Cache              // Bad block cache
	shouldPreserve         func(*types.Block) bool // Function used to determine whether should preserve the given block.
	pendingSlashes         slash.Records
	maxGarbCollectedBlkNum int64
}

// NewBlockChain returns a fully initialised block chain using information
// available in the database. It initialises the default Ethereum validator and
// Processor.
func NewBlockChain(
	db ethdb.Database, cacheConfig *CacheConfig, chainConfig *params.ChainConfig,
	engine consensus_engine.Engine, vmConfig vm.Config,
	shouldPreserve func(block *types.Block) bool,
) (*BlockChain, error) {
	if cacheConfig == nil {
		cacheConfig = &CacheConfig{
			TrieNodeLimit: 256 * 1024 * 1024,
			TrieTimeLimit: 2 * time.Minute,
		}
	}
	bodyCache, _ := lru.New(bodyCacheLimit)
	bodyRLPCache, _ := lru.New(bodyCacheLimit)
	receiptsCache, _ := lru.New(receiptsCacheLimit)
	blockCache, _ := lru.New(blockCacheLimit)
	futureBlocks, _ := lru.New(maxFutureBlocks)
	badBlocks, _ := lru.New(badBlockLimit)
	shardCache, _ := lru.New(shardCacheLimit)
	commitsCache, _ := lru.New(commitsCacheLimit)
	epochCache, _ := lru.New(epochCacheLimit)
	randomnessCache, _ := lru.New(randomnessCacheLimit)
	validatorCache, _ := lru.New(validatorCacheLimit)
	validatorStatsCache, _ := lru.New(validatorStatsCacheLimit)
	validatorListCache, _ := lru.New(validatorListCacheLimit)
	validatorListByDelegatorCache, _ := lru.New(validatorListByDelegatorCacheLimit)
	pendingCrossLinksCache, _ := lru.New(pendingCrossLinksCacheLimit)
	blockAccumulatorCache, _ := lru.New(blockAccumulatorCacheLimit)

	bc := &BlockChain{
		chainConfig:                   chainConfig,
		cacheConfig:                   cacheConfig,
		db:                            db,
		triegc:                        prque.New(nil),
		stateCache:                    state.NewDatabase(db),
		quit:                          make(chan struct{}),
		shouldPreserve:                shouldPreserve,
		bodyCache:                     bodyCache,
		bodyRLPCache:                  bodyRLPCache,
		receiptsCache:                 receiptsCache,
		blockCache:                    blockCache,
		futureBlocks:                  futureBlocks,
		shardStateCache:               shardCache,
		lastCommitsCache:              commitsCache,
		epochCache:                    epochCache,
		randomnessCache:               randomnessCache,
		validatorSnapshotCache:        validatorCache,
		validatorStatsCache:           validatorStatsCache,
		validatorListCache:            validatorListCache,
		validatorListByDelegatorCache: validatorListByDelegatorCache,
		pendingCrossLinksCache:        pendingCrossLinksCache,
		blockAccumulatorCache:         blockAccumulatorCache,
		engine:                        engine,
		vmConfig:                      vmConfig,
		badBlocks:                     badBlocks,
		pendingSlashes:                slash.Records{},
		maxGarbCollectedBlkNum:        -1,
	}
	bc.SetValidator(NewBlockValidator(chainConfig, bc, engine))
	bc.SetProcessor(NewStateProcessor(chainConfig, bc, engine))

	var err error
	bc.hc, err = NewHeaderChain(db, chainConfig, engine, bc.getProcInterrupt)
	if err != nil {
		return nil, err
	}
	bc.genesisBlock = bc.GetBlockByNumber(0)
	if bc.genesisBlock == nil {
		return nil, ErrNoGenesis
	}
	var nilBlock *types.Block
	bc.currentBlock.Store(nilBlock)
	bc.currentFastBlock.Store(nilBlock)
	if err := bc.loadLastState(); err != nil {
		return nil, err
	}
	// Take ownership of this particular state
	go bc.update()
	return bc, nil
}

// ValidateNewBlock validates new block.
func (bc *BlockChain) ValidateNewBlock(block *types.Block) error {
	state, err := state.New(bc.CurrentBlock().Root(), bc.stateCache)

	if err != nil {
		return err
	}

	// NOTE Order of mutating state here matters.
	// Process block using the parent state as reference point.
	receipts, cxReceipts, _, usedGas, _, err := bc.processor.Process(
		block, state, bc.vmConfig,
	)
	if err != nil {
		bc.reportBlock(block, receipts, err)
		return err
	}

	// Verify all the hash roots (state, txns, receipts, cross-shard)
	if err := bc.Validator().ValidateState(
		block, state, receipts, cxReceipts, usedGas,
	); err != nil {
		bc.reportBlock(block, receipts, err)
		return err
	}
	return nil
}

// IsEpochBlock returns whether this block is the first block of an epoch.
// by checking if the previous block is the last block of the previous epoch
func IsEpochBlock(block *types.Block) bool {
	if block.NumberU64() == 0 {
		// genesis block is the first epoch block
		return true
	}
	return shard.Schedule.IsLastBlock(block.NumberU64() - 1)
}

// EpochFirstBlock returns the block number of the first block of an epoch.
// TODO: instead of using fixed epoch schedules, determine the first block by epoch changes.
func EpochFirstBlock(epoch *big.Int) *big.Int {
	if epoch.Cmp(big.NewInt(GenesisEpoch)) == 0 {
		return big.NewInt(GenesisEpoch)
	}
	return big.NewInt(int64(shard.Schedule.EpochLastBlock(epoch.Uint64()-1) + 1))
}

func (bc *BlockChain) getProcInterrupt() bool {
	return atomic.LoadInt32(&bc.procInterrupt) == 1
}

// loadLastState loads the last known chain state from the database. This method
// assumes that the chain manager mutex is held.
func (bc *BlockChain) loadLastState() error {
	// Restore the last known head block
	head := rawdb.ReadHeadBlockHash(bc.db)
	if head == (common.Hash{}) {
		// Corrupt or empty database, init from scratch
		utils.Logger().Warn().Msg("Empty database, resetting chain")
		return bc.Reset()
	}
	// Make sure the entire head block is available
	currentBlock := bc.GetBlockByHash(head)
	if currentBlock == nil {
		// Corrupt or empty database, init from scratch
		utils.Logger().Warn().Str("hash", head.Hex()).Msg("Head block missing, resetting chain")
		return bc.Reset()
	}
	// Make sure the state associated with the block is available
	if _, err := state.New(currentBlock.Root(), bc.stateCache); err != nil {
		// Dangling block without a state associated, init from scratch
		utils.Logger().Warn().
			Str("number", currentBlock.Number().String()).
			Str("hash", currentBlock.Hash().Hex()).
			Msg("Head state missing, repairing chain")
		if err := bc.repair(&currentBlock); err != nil {
			return err
		}
	}
	// Everything seems to be fine, set as the head block
	bc.currentBlock.Store(currentBlock)

	// We don't need the following as we want the current header and block to be consistent
	// Restore the last known head header
	//currentHeader := currentBlock.Header()
	//if head := rawdb.ReadHeadHeaderHash(bc.db); head != (common.Hash{}) {
	//	if header := bc.GetHeaderByHash(head); header != nil {
	//		currentHeader = header
	//	}
	//}
	currentHeader := currentBlock.Header()
	if err := bc.hc.SetCurrentHeader(currentHeader); err != nil {
		return errors.Wrap(err, "headerChain SetCurrentHeader")
	}

	// Restore the last known head fast block
	bc.currentFastBlock.Store(currentBlock)
	if head := rawdb.ReadHeadFastBlockHash(bc.db); head != (common.Hash{}) {
		if block := bc.GetBlockByHash(head); block != nil {
			bc.currentFastBlock.Store(block)
		}
	}

	// Issue a status log for the user
	currentFastBlock := bc.CurrentFastBlock()

	headerTd := bc.GetTd(currentHeader.Hash(), currentHeader.Number().Uint64())
	blockTd := bc.GetTd(currentBlock.Hash(), currentBlock.NumberU64())
	fastTd := bc.GetTd(currentFastBlock.Hash(), currentFastBlock.NumberU64())

	utils.Logger().Info().
		Str("number", currentHeader.Number().String()).
		Str("hash", currentHeader.Hash().Hex()).
		Str("td", headerTd.String()).
		Str("age", common.PrettyAge(time.Unix(currentHeader.Time().Int64(), 0)).String()).
		Msg("Loaded most recent local header")
	utils.Logger().Info().
		Str("number", currentBlock.Number().String()).
		Str("hash", currentBlock.Hash().Hex()).
		Str("td", blockTd.String()).
		Str("age", common.PrettyAge(time.Unix(currentBlock.Time().Int64(), 0)).String()).
		Msg("Loaded most recent local full block")
	utils.Logger().Info().
		Str("number", currentFastBlock.Number().String()).
		Str("hash", currentFastBlock.Hash().Hex()).
		Str("td", fastTd.String()).
		Str("age", common.PrettyAge(time.Unix(currentFastBlock.Time().Int64(), 0)).String()).
		Msg("Loaded most recent local fast block")

	return nil
}

// SetHead rewinds the local chain to a new head. In the case of headers, everything
// above the new head will be deleted and the new one set. In the case of blocks
// though, the head may be further rewound if block bodies are missing (non-archive
// nodes after a fast sync).
func (bc *BlockChain) SetHead(head uint64) error {
	utils.Logger().Warn().Uint64("target", head).Msg("Rewinding blockchain")

	bc.mu.Lock()
	defer bc.mu.Unlock()

	// Rewind the header chain, deleting all block bodies until then
	delFn := func(db rawdb.DatabaseDeleter, hash common.Hash, num uint64) error {
		return rawdb.DeleteBody(db, hash, num)
	}
	if err := bc.hc.SetHead(head, delFn); err != nil {
		return errors.Wrap(err, "headerChain SetHeader")
	}
	currentHeader := bc.hc.CurrentHeader()

	// Clear out any stale content from the caches
	bc.bodyCache.Purge()
	bc.bodyRLPCache.Purge()
	bc.receiptsCache.Purge()
	bc.blockCache.Purge()
	bc.futureBlocks.Purge()
	bc.shardStateCache.Purge()

	// Rewind the block chain, ensuring we don't end up with a stateless head block
	if currentBlock := bc.CurrentBlock(); currentBlock != nil && currentHeader.Number().Uint64() < currentBlock.NumberU64() {
		bc.currentBlock.Store(bc.GetBlock(currentHeader.Hash(), currentHeader.Number().Uint64()))
	}
	if currentBlock := bc.CurrentBlock(); currentBlock != nil {
		if _, err := state.New(currentBlock.Root(), bc.stateCache); err != nil {
			// Rewound state missing, rolled back to before pivot, reset to genesis
			bc.currentBlock.Store(bc.genesisBlock)
		}
	}
	// Rewind the fast block in a simpleton way to the target head
	if currentFastBlock := bc.CurrentFastBlock(); currentFastBlock != nil && currentHeader.Number().Uint64() < currentFastBlock.NumberU64() {
		bc.currentFastBlock.Store(bc.GetBlock(currentHeader.Hash(), currentHeader.Number().Uint64()))
	}
	// If either blocks reached nil, reset to the genesis state
	if currentBlock := bc.CurrentBlock(); currentBlock == nil {
		bc.currentBlock.Store(bc.genesisBlock)
	}
	if currentFastBlock := bc.CurrentFastBlock(); currentFastBlock == nil {
		bc.currentFastBlock.Store(bc.genesisBlock)
	}
	currentBlock := bc.CurrentBlock()
	currentFastBlock := bc.CurrentFastBlock()

	if err := rawdb.WriteHeadBlockHash(bc.db, currentBlock.Hash()); err != nil {
		return err
	}
	if err := rawdb.WriteHeadFastBlockHash(bc.db, currentFastBlock.Hash()); err != nil {
		return err
	}

	return bc.loadLastState()
}

// ShardID returns the shard Id of the blockchain.
// TODO: use a better solution before resharding shuffle nodes to different shards
func (bc *BlockChain) ShardID() uint32 {
	return bc.CurrentBlock().ShardID()
}

// GasLimit returns the gas limit of the current HEAD block.
func (bc *BlockChain) GasLimit() uint64 {
	return bc.CurrentBlock().GasLimit()
}

// CurrentBlock retrieves the current head block of the canonical chain. The
// block is retrieved from the blockchain's internal cache.
func (bc *BlockChain) CurrentBlock() *types.Block {
	return bc.currentBlock.Load().(*types.Block)
}

// CurrentFastBlock retrieves the current fast-sync head block of the canonical
// chain. The block is retrieved from the blockchain's internal cache.
func (bc *BlockChain) CurrentFastBlock() *types.Block {
	return bc.currentFastBlock.Load().(*types.Block)
}

// SetProcessor sets the processor required for making state modifications.
func (bc *BlockChain) SetProcessor(processor Processor) {
	bc.procmu.Lock()
	defer bc.procmu.Unlock()
	bc.processor = processor
}

// SetValidator sets the validator which is used to validate incoming blocks.
func (bc *BlockChain) SetValidator(validator Validator) {
	bc.procmu.Lock()
	defer bc.procmu.Unlock()
	bc.validator = validator
}

// Validator returns the current validator.
func (bc *BlockChain) Validator() Validator {
	bc.procmu.RLock()
	defer bc.procmu.RUnlock()
	return bc.validator
}

// Processor returns the current processor.
func (bc *BlockChain) Processor() Processor {
	bc.procmu.RLock()
	defer bc.procmu.RUnlock()
	return bc.processor
}

// State returns a new mutable state based on the current HEAD block.
func (bc *BlockChain) State() (*state.DB, error) {
	return bc.StateAt(bc.CurrentBlock().Root())
}

// StateAt returns a new mutable state based on a particular point in time.
func (bc *BlockChain) StateAt(root common.Hash) (*state.DB, error) {
	return state.New(root, bc.stateCache)
}

// Reset purges the entire blockchain, restoring it to its genesis state.
func (bc *BlockChain) Reset() error {
	return bc.ResetWithGenesisBlock(bc.genesisBlock)
}

// ResetWithGenesisBlock purges the entire blockchain, restoring it to the
// specified genesis state.
func (bc *BlockChain) ResetWithGenesisBlock(genesis *types.Block) error {
	// Dump the entire block chain and purge the caches
	if err := bc.SetHead(0); err != nil {
		return err
	}
	bc.mu.Lock()
	defer bc.mu.Unlock()

	// Prepare the genesis block and reinitialise the chain
	if err := rawdb.WriteBlock(bc.db, genesis); err != nil {
		return err
	}

	bc.genesisBlock = genesis
	if err := bc.insert(bc.genesisBlock); err != nil {
		return err
	}
	bc.hc.SetGenesis(bc.genesisBlock.Header())
	if err := bc.hc.SetCurrentHeader(bc.genesisBlock.Header()); err != nil {
		return err
	}
	bc.currentBlock.Store(bc.genesisBlock)
	bc.currentFastBlock.Store(bc.genesisBlock)

	return nil
}

// repair tries to repair the current blockchain by rolling back the current block
// until one with associated state is found. This is needed to fix incomplete db
// writes caused either by crashes/power outages, or simply non-committed tries.
//
// This method only rolls back the current block. The current header and current
// fast block are left intact.
func (bc *BlockChain) repair(head **types.Block) error {
	valsToRemove := map[common.Address]struct{}{}
	for {
		// Abort if we've rewound to a head block that does have associated state
		if _, err := state.New((*head).Root(), bc.stateCache); err == nil {
			utils.Logger().Info().
				Str("number", (*head).Number().String()).
				Str("hash", (*head).Hash().Hex()).
				Msg("Rewound blockchain to past state")
			return bc.removeInValidatorList(valsToRemove)
		}
		// Repair last commit sigs
		lastSig := (*head).Header().LastCommitSignature()
		sigAndBitMap := append(lastSig[:], (*head).Header().LastCommitBitmap()...)
		bc.WriteCommitSig((*head).NumberU64()-1, sigAndBitMap)

		// Otherwise rewind one block and recheck state availability there
		for _, stkTxn := range (*head).StakingTransactions() {
			if stkTxn.StakingType() == staking.DirectiveCreateValidator {
				if addr, err := stkTxn.SenderAddress(); err == nil {
					valsToRemove[addr] = struct{}{}
				} else {
					return err
				}
			}
		}
		block := bc.GetBlock((*head).ParentHash(), (*head).NumberU64()-1)
		if block == nil {
			return fmt.Errorf("missing block %d [%x]", (*head).NumberU64()-1, (*head).ParentHash())
		}
		*head = block
	}
}

// This func is used to remove the validator addresses from the validator list.
func (bc *BlockChain) removeInValidatorList(toRemove map[common.Address]struct{}) error {
	if len(toRemove) == 0 {
		return nil
	}
	utils.Logger().Info().
		Interface("validators", toRemove).
		Msg("Removing validators from validator list")

	existingVals, err := bc.ReadValidatorList()
	if err != nil {
		return err
	}
	newVals := []common.Address{}
	for _, addr := range existingVals {
		if _, ok := toRemove[addr]; !ok {
			newVals = append(newVals, addr)
		}
	}
	return bc.WriteValidatorList(bc.db, newVals)
}

// Export writes the active chain to the given writer.
func (bc *BlockChain) Export(w io.Writer) error {
	return bc.ExportN(w, uint64(0), bc.CurrentBlock().NumberU64())
}

// ExportN writes a subset of the active chain to the given writer.
func (bc *BlockChain) ExportN(w io.Writer, first uint64, last uint64) error {
	bc.mu.RLock()
	defer bc.mu.RUnlock()

	if first > last {
		return fmt.Errorf("export failed: first (%d) is greater than last (%d)", first, last)
	}
	utils.Logger().Info().Uint64("count", last-first+1).Msg("Exporting batch of blocks")

	start, reported := time.Now(), time.Now()
	for nr := first; nr <= last; nr++ {
		block := bc.GetBlockByNumber(nr)
		if block == nil {
			return fmt.Errorf("export failed on #%d: not found", nr)
		}
		if err := block.EncodeRLP(w); err != nil {
			return err
		}
		if time.Since(reported) >= statsReportLimit {
			utils.Logger().Info().
				Uint64("exported", block.NumberU64()-first).
				Str("elapsed", common.PrettyDuration(time.Since(start)).String()).
				Msg("Exporting blocks")
			reported = time.Now()
		}
	}

	return nil
}

// writeHeadBlock writes a new head block
func (bc *BlockChain) writeHeadBlock(block *types.Block) error {
	// If the block is on a side chain or an unknown one, force other heads onto it too
	updateHeads := rawdb.ReadCanonicalHash(bc.db, block.NumberU64()) != block.Hash()

	// Add the block to the canonical chain number scheme and mark as the head
	batch := bc.ChainDb().NewBatch()
	if err := rawdb.WriteCanonicalHash(batch, block.Hash(), block.NumberU64()); err != nil {
		return err
	}
	if err := rawdb.WriteHeadBlockHash(batch, block.Hash()); err != nil {
		return err
	}
	if err := batch.Write(); err != nil {
		return err
	}

	bc.currentBlock.Store(block)

	// If the block is better than our head or is on a different chain, force update heads
	if updateHeads {
		if err := bc.hc.SetCurrentHeader(block.Header()); err != nil {
			return errors.Wrap(err, "HeaderChain SetCurrentHeader")
		}
		if err := rawdb.WriteHeadFastBlockHash(bc.db, block.Hash()); err != nil {
			return err
		}

		bc.currentFastBlock.Store(block)
	}
	return nil
}

// insert injects a new head block into the current block chain. This method
// assumes that the block is indeed a true head. It will also reset the head
// header and the head fast sync block to this very same block if they are older
// or if they are on a different side chain.
//
// Note, this function assumes that the `mu` mutex is held!
func (bc *BlockChain) insert(block *types.Block) error {
	return bc.writeHeadBlock(block)
}

// Genesis retrieves the chain's genesis block.
func (bc *BlockChain) Genesis() *types.Block {
	return bc.genesisBlock
}

// GetBody retrieves a block body (transactions and uncles) from the database by
// hash, caching it if found.
func (bc *BlockChain) GetBody(hash common.Hash) *types.Body {
	// Short circuit if the body's already in the cache, retrieve otherwise
	if cached, ok := bc.bodyCache.Get(hash); ok {
		body := cached.(*types.Body)
		return body
	}
	number := bc.hc.GetBlockNumber(hash)
	if number == nil {
		return nil
	}
	body := rawdb.ReadBody(bc.db, hash, *number)
	if body == nil {
		return nil
	}
	// Cache the found body for next time and return
	bc.bodyCache.Add(hash, body)
	return body
}

// GetBodyRLP retrieves a block body in RLP encoding from the database by hash,
// caching it if found.
func (bc *BlockChain) GetBodyRLP(hash common.Hash) rlp.RawValue {
	// Short circuit if the body's already in the cache, retrieve otherwise
	if cached, ok := bc.bodyRLPCache.Get(hash); ok {
		return cached.(rlp.RawValue)
	}
	number := bc.hc.GetBlockNumber(hash)
	if number == nil {
		return nil
	}
	body := rawdb.ReadBodyRLP(bc.db, hash, *number)
	if len(body) == 0 {
		return nil
	}
	// Cache the found body for next time and return
	bc.bodyRLPCache.Add(hash, body)
	return body
}

// HasBlock checks if a block is fully present in the database or not.
func (bc *BlockChain) HasBlock(hash common.Hash, number uint64) bool {
	if bc.blockCache.Contains(hash) {
		return true
	}
	return rawdb.HasBody(bc.db, hash, number)
}

// HasState checks if state trie is fully present in the database or not.
func (bc *BlockChain) HasState(hash common.Hash) bool {
	_, err := bc.stateCache.OpenTrie(hash)
	return err == nil
}

// HasBlockAndState checks if a block and associated state trie is fully present
// in the database or not, caching it if present.
func (bc *BlockChain) HasBlockAndState(hash common.Hash, number uint64) bool {
	// Check first that the block itself is known
	block := bc.GetBlock(hash, number)
	if block == nil {
		return false
	}
	return bc.HasState(block.Root())
}

// GetBlock retrieves a block from the database by hash and number,
// caching it if found.
func (bc *BlockChain) GetBlock(hash common.Hash, number uint64) *types.Block {
	// Short circuit if the block's already in the cache, retrieve otherwise
	if block, ok := bc.blockCache.Get(hash); ok {
		return block.(*types.Block)
	}
	block := rawdb.ReadBlock(bc.db, hash, number)
	if block == nil {
		return nil
	}
	// Cache the found block for next time and return
	bc.blockCache.Add(block.Hash(), block)
	return block
}

// GetBlockByHash retrieves a block from the database by hash, caching it if found.
func (bc *BlockChain) GetBlockByHash(hash common.Hash) *types.Block {
	number := bc.hc.GetBlockNumber(hash)
	if number == nil {
		return nil
	}
	return bc.GetBlock(hash, *number)
}

// GetBlockByNumber retrieves a block from the database by number, caching it
// (associated with its hash) if found.
func (bc *BlockChain) GetBlockByNumber(number uint64) *types.Block {
	hash := rawdb.ReadCanonicalHash(bc.db, number)
	if hash == (common.Hash{}) {
		return nil
	}
	return bc.GetBlock(hash, number)
}

// GetReceiptsByHash retrieves the receipts for all transactions in a given block.
func (bc *BlockChain) GetReceiptsByHash(hash common.Hash) types.Receipts {
	if receipts, ok := bc.receiptsCache.Get(hash); ok {
		return receipts.(types.Receipts)
	}

	number := rawdb.ReadHeaderNumber(bc.db, hash)
	if number == nil {
		return nil
	}

	receipts := rawdb.ReadReceipts(bc.db, hash, *number)
	bc.receiptsCache.Add(hash, receipts)
	return receipts
}

// GetBlocksFromHash returns the block corresponding to hash and up to n-1 ancestors.
// [deprecated by eth/62]
func (bc *BlockChain) GetBlocksFromHash(hash common.Hash, n int) (blocks []*types.Block) {
	number := bc.hc.GetBlockNumber(hash)
	if number == nil {
		return nil
	}
	for i := 0; i < n; i++ {
		block := bc.GetBlock(hash, *number)
		if block == nil {
			break
		}
		blocks = append(blocks, block)
		hash = block.ParentHash()
		*number--
	}
	return
}

// GetUnclesInChain retrieves all the uncles from a given block backwards until
// a specific distance is reached.
func (bc *BlockChain) GetUnclesInChain(b *types.Block, length int) []*block.Header {
	uncles := []*block.Header{}
	for i := 0; b != nil && i < length; i++ {
		uncles = append(uncles, b.Uncles()...)
		b = bc.GetBlock(b.ParentHash(), b.NumberU64()-1)
	}
	return uncles
}

// TrieNode retrieves a blob of data associated with a trie node (or code hash)
// either from ephemeral in-memory cache, or from persistent storage.
func (bc *BlockChain) TrieNode(hash common.Hash) ([]byte, error) {
	return bc.stateCache.TrieDB().Node(hash)
}

// Stop stops the blockchain service. If any imports are currently in progress
// it will abort them using the procInterrupt.
func (bc *BlockChain) Stop() {
	if !atomic.CompareAndSwapInt32(&bc.running, 0, 1) {
		return
	}
	// Unsubscribe all subscriptions registered from blockchain
	bc.scope.Close()
	close(bc.quit)
	atomic.StoreInt32(&bc.procInterrupt, 1)

	bc.wg.Wait()

	// Ensure the state of a recent block is also stored to disk before exiting.
	// We're writing three different states to catch different restart scenarios:
	//  - HEAD:     So we don't need to reprocess any blocks in the general case
	//  - HEAD-1:   So we don't do large reorgs if our HEAD becomes an uncle
	//  - HEAD-127: So we have a hard limit on the number of blocks reexecuted
	if !bc.cacheConfig.Disabled {
		triedb := bc.stateCache.TrieDB()

		for _, offset := range []uint64{0, 1, triesInMemory - 1} {
			if number := bc.CurrentBlock().NumberU64(); number > offset {
				recent := bc.GetHeaderByNumber(number - offset)
				if recent != nil {
					utils.Logger().Info().
						Str("block", recent.Number().String()).
						Str("hash", recent.Hash().Hex()).
						Str("root", recent.Root().Hex()).
						Msg("Writing cached state to disk")
					if err := triedb.Commit(recent.Root(), true); err != nil {
						utils.Logger().Error().Err(err).Msg("Failed to commit recent state trie")
					}
				}
			}
		}
		for !bc.triegc.Empty() {
			triedb.Dereference(bc.triegc.PopItem().(common.Hash))
		}
		if size, _ := triedb.Size(); size != 0 {
			utils.Logger().Error().Msg("Dangling trie nodes after full cleanup")
		}
	}
	utils.Logger().Info().Msg("Blockchain manager stopped")
}

func (bc *BlockChain) procFutureBlocks() {
	blocks := make([]*types.Block, 0, bc.futureBlocks.Len())
	for _, hash := range bc.futureBlocks.Keys() {
		if block, exist := bc.futureBlocks.Peek(hash); exist {
			blocks = append(blocks, block.(*types.Block))
		}
	}
	if len(blocks) > 0 {
		types.BlockBy(types.Number).Sort(blocks)

		// Insert one by one as chain insertion needs contiguous ancestry between blocks
		for i := range blocks {
			bc.InsertChain(blocks[i:i+1], true /* verifyHeaders */)
		}
	}
}

// WriteStatus status of write
type WriteStatus byte

// Constants for WriteStatus
const (
	NonStatTy WriteStatus = iota
	CanonStatTy
	SideStatTy
)

// Rollback is designed to remove a chain of links from the database that aren't
// certain enough to be valid.
func (bc *BlockChain) Rollback(chain []common.Hash) error {
	bc.mu.Lock()
	defer bc.mu.Unlock()

	valsToRemove := map[common.Address]struct{}{}
	for i := len(chain) - 1; i >= 0; i-- {
		hash := chain[i]

		currentHeader := bc.hc.CurrentHeader()
		if currentHeader != nil && currentHeader.Hash() == hash {
			parentHeader := bc.GetHeader(currentHeader.ParentHash(), currentHeader.Number().Uint64()-1)
			if parentHeader != nil {
				if err := bc.hc.SetCurrentHeader(parentHeader); err != nil {
					return errors.Wrap(err, "HeaderChain SetCurrentHeader")
				}
			}
		}
		if currentFastBlock := bc.CurrentFastBlock(); currentFastBlock != nil && currentFastBlock.Hash() == hash {
			newFastBlock := bc.GetBlock(currentFastBlock.ParentHash(), currentFastBlock.NumberU64()-1)
			if newFastBlock != nil {
				bc.currentFastBlock.Store(newFastBlock)
				rawdb.WriteHeadFastBlockHash(bc.db, newFastBlock.Hash())
			}
		}
		if currentBlock := bc.CurrentBlock(); currentBlock != nil && currentBlock.Hash() == hash {
			newBlock := bc.GetBlock(currentBlock.ParentHash(), currentBlock.NumberU64()-1)
			if newBlock != nil {
				bc.currentBlock.Store(newBlock)
				if err := rawdb.WriteHeadBlockHash(bc.db, newBlock.Hash()); err != nil {
					return err
				}

				for _, stkTxn := range currentBlock.StakingTransactions() {
					if stkTxn.StakingType() == staking.DirectiveCreateValidator {
						if addr, err := stkTxn.SenderAddress(); err == nil {
							valsToRemove[addr] = struct{}{}
						}
					}
				}
			}
		}
	}
	return bc.removeInValidatorList(valsToRemove)
}

// SetReceiptsData computes all the non-consensus fields of the receipts
func SetReceiptsData(config *params.ChainConfig, block *types.Block, receipts types.Receipts) error {
	signer := types.MakeSigner(config, block.Epoch())

	transactions, stakingTransactions, logIndex := block.Transactions(), block.StakingTransactions(), uint(0)
	if len(transactions)+len(stakingTransactions) != len(receipts) {
		return errors.New("transaction+stakingTransactions and receipt count mismatch")
	}

	// The used gas can be calculated based on previous receipts
	if len(receipts) > 0 && len(transactions) > 0 {
		receipts[0].GasUsed = receipts[0].CumulativeGasUsed
	}
	for j := 1; j < len(transactions); j++ {
		// The transaction hash can be retrieved from the transaction itself
		receipts[j].TxHash = transactions[j].Hash()
		receipts[j].GasUsed = receipts[j].CumulativeGasUsed - receipts[j-1].CumulativeGasUsed
		// The contract address can be derived from the transaction itself
		if transactions[j].To() == nil {
			// Deriving the signer is expensive, only do if it's actually needed
			from, _ := types.Sender(signer, transactions[j])
			receipts[j].ContractAddress = crypto.CreateAddress(from, transactions[j].Nonce())
		}
		// The derived log fields can simply be set from the block and transaction
		for k := 0; k < len(receipts[j].Logs); k++ {
			receipts[j].Logs[k].BlockNumber = block.NumberU64()
			receipts[j].Logs[k].BlockHash = block.Hash()
			receipts[j].Logs[k].TxHash = receipts[j].TxHash
			receipts[j].Logs[k].TxIndex = uint(j)
			receipts[j].Logs[k].Index = logIndex
			logIndex++
		}
	}

	// The used gas can be calculated based on previous receipts
	if len(receipts) > len(transactions) && len(stakingTransactions) > 0 {
		receipts[len(transactions)].GasUsed = receipts[len(transactions)].CumulativeGasUsed
	}
	// in a block, txns are processed before staking txns
	for j := len(transactions) + 1; j < len(transactions)+len(stakingTransactions); j++ {
		// The transaction hash can be retrieved from the staking transaction itself
		receipts[j].TxHash = stakingTransactions[j].Hash()
		receipts[j].GasUsed = receipts[j].CumulativeGasUsed - receipts[j-1].CumulativeGasUsed
		// The derived log fields can simply be set from the block and transaction
		for k := 0; k < len(receipts[j].Logs); k++ {
			receipts[j].Logs[k].BlockNumber = block.NumberU64()
			receipts[j].Logs[k].BlockHash = block.Hash()
			receipts[j].Logs[k].TxHash = receipts[j].TxHash
			receipts[j].Logs[k].TxIndex = uint(j) + uint(len(transactions))
			receipts[j].Logs[k].Index = logIndex
			logIndex++
		}
	}
	return nil
}

// InsertReceiptChain attempts to complete an already existing header chain with
// transaction and receipt data.
func (bc *BlockChain) InsertReceiptChain(blockChain types.Blocks, receiptChain []types.Receipts) (int, error) {
	bc.wg.Add(1)
	defer bc.wg.Done()

	// Do a sanity check that the provided chain is actually ordered and linked
	for i := 1; i < len(blockChain); i++ {
		if blockChain[i].NumberU64() != blockChain[i-1].NumberU64()+1 || blockChain[i].ParentHash() != blockChain[i-1].Hash() {
			utils.Logger().Error().
				Str("number", blockChain[i].Number().String()).
				Str("hash", blockChain[i].Hash().Hex()).
				Str("parent", blockChain[i].ParentHash().Hex()).
				Str("prevnumber", blockChain[i-1].Number().String()).
				Str("prevhash", blockChain[i-1].Hash().Hex()).
				Msg("Non contiguous receipt insert")
			return 0, fmt.Errorf("non contiguous insert: item %d is #%d [%x…], item %d is #%d [%x…] (parent [%x…])", i-1, blockChain[i-1].NumberU64(),
				blockChain[i-1].Hash().Bytes()[:4], i, blockChain[i].NumberU64(), blockChain[i].Hash().Bytes()[:4], blockChain[i].ParentHash().Bytes()[:4])
		}
	}

	var (
		stats = struct{ processed, ignored int32 }{}
		start = time.Now()
		bytes = 0
		batch = bc.db.NewBatch()
	)
	for i, block := range blockChain {
		receipts := receiptChain[i]
		// Short circuit insertion if shutting down or processing failed
		if atomic.LoadInt32(&bc.procInterrupt) == 1 {
			return 0, nil
		}
		// Short circuit if the owner header is unknown
		if !bc.HasHeader(block.Hash(), block.NumberU64()) {
			return 0, fmt.Errorf("containing header #%d [%x…] unknown", block.Number(), block.Hash().Bytes()[:4])
		}
		// Skip if the entire data is already known
		if bc.HasBlock(block.Hash(), block.NumberU64()) {
			stats.ignored++
			continue
		}
		// Compute all the non-consensus fields of the receipts
		if err := SetReceiptsData(bc.chainConfig, block, receipts); err != nil {
			return 0, fmt.Errorf("failed to set receipts data: %v", err)
		}
		// Write all the data out into the database
		if err := rawdb.WriteBody(batch, block.Hash(), block.NumberU64(), block.Body()); err != nil {
			return 0, err
		}
		if err := rawdb.WriteReceipts(batch, block.Hash(), block.NumberU64(), receipts); err != nil {
			return 0, err
		}
		if err := rawdb.WriteBlockTxLookUpEntries(batch, block); err != nil {
			return 0, err
		}
		if err := rawdb.WriteBlockStxLookUpEntries(batch, block); err != nil {
			return 0, err
		}

		stats.processed++

		if batch.ValueSize() >= ethdb.IdealBatchSize {
			if err := batch.Write(); err != nil {
				return 0, err
			}
			bytes += batch.ValueSize()
			batch.Reset()
		}
	}
	if batch.ValueSize() > 0 {
		bytes += batch.ValueSize()
		if err := batch.Write(); err != nil {
			return 0, err
		}
	}

	// Update the head fast sync block if better
	bc.mu.Lock()
	head := blockChain[len(blockChain)-1]
	if td := bc.GetTd(head.Hash(), head.NumberU64()); td != nil { // Rewind may have occurred, skip in that case
		currentFastBlock := bc.CurrentFastBlock()
		if bc.GetTd(currentFastBlock.Hash(), currentFastBlock.NumberU64()).Cmp(td) < 0 {
			rawdb.WriteHeadFastBlockHash(bc.db, head.Hash())
			bc.currentFastBlock.Store(head)
		}
	}
	bc.mu.Unlock()

	utils.Logger().Info().
		Int32("count", stats.processed).
		Str("elapsed", common.PrettyDuration(time.Since(start)).String()).
		Str("age", common.PrettyAge(time.Unix(head.Time().Int64(), 0)).String()).
		Str("head", head.Number().String()).
		Str("hash", head.Hash().Hex()).
		Str("size", common.StorageSize(bytes).String()).
		Int32("ignored", stats.ignored).
		Msg("Imported new block receipts")

	return 0, nil
}

var lastWrite uint64

// WriteBlockWithoutState writes only the block and its metadata to the database,
// but does not write any state. This is used to construct competing side forks
// up to the point where they exceed the canonical total difficulty.
func (bc *BlockChain) WriteBlockWithoutState(block *types.Block, td *big.Int) (err error) {
	bc.wg.Add(1)
	defer bc.wg.Done()

	if err := bc.hc.WriteTd(block.Hash(), block.NumberU64(), td); err != nil {
		return err
	}
	if err := rawdb.WriteBlock(bc.db, block); err != nil {
		return err
	}

	return nil
}

// WriteBlockWithState writes the block and all associated state to the database.
func (bc *BlockChain) WriteBlockWithState(
	block *types.Block, receipts []*types.Receipt,
	cxReceipts []*types.CXReceipt,
	paid reward.Reader,
	state *state.DB,
) (status WriteStatus, err error) {
	bc.wg.Add(1)
	defer bc.wg.Done()

	// Make sure no inconsistent state is leaked during insertion
	bc.mu.Lock()
	defer bc.mu.Unlock()

	currentBlock := bc.CurrentBlock()
	if currentBlock == nil || block.ParentHash() != currentBlock.Hash() {
		return NonStatTy, errors.New("Hash of parent block doesn't match the current block hash")
	}

	// Commit state object changes to in-memory trie
	root, err := state.Commit(bc.chainConfig.IsS3(block.Epoch()))
	if err != nil {
		return NonStatTy, err
	}

	// Flush trie state into disk if it's archival node or the block is epoch block
	triedb := bc.stateCache.TrieDB()
	if bc.cacheConfig.Disabled || len(block.Header().ShardState()) > 0 {
		if err := triedb.Commit(root, false); err != nil {
			if isUnrecoverableErr(err) {
				fmt.Printf("Unrecoverable error when committing triedb: %v\nExitting\n", err)
				os.Exit(1)
			}
			return NonStatTy, err
		}
	} else {
		// Full but not archive node, do proper garbage collection
		triedb.Reference(root, common.Hash{}) // metadata reference to keep trie alive
		bc.triegc.Push(root, -int64(block.NumberU64()))

		if current := block.NumberU64(); current > triesInMemory {
			// If we exceeded our memory allowance, flush matured singleton nodes to disk
			var (
				nodes, imgs = triedb.Size()
				limit       = common.StorageSize(bc.cacheConfig.TrieNodeLimit) * 1024 * 1024
			)
			if nodes > limit || imgs > 4*1024*1024 {
				triedb.Cap(limit - ethdb.IdealBatchSize)
			}
			// Find the next state trie we need to commit
			header := bc.GetHeaderByNumber(current - triesInMemory)
			if header != nil {
				chosen := header.Number().Uint64()

				// If we exceeded out time allowance, flush an entire trie to disk
				if bc.gcproc > bc.cacheConfig.TrieTimeLimit {
					// If we're exceeding limits but haven't reached a large enough memory gap,
					// warn the user that the system is becoming unstable.
					if chosen < lastWrite+triesInMemory && bc.gcproc >= 2*bc.cacheConfig.TrieTimeLimit {
						utils.Logger().Info().
							Dur("time", bc.gcproc).
							Dur("allowance", bc.cacheConfig.TrieTimeLimit).
							Float64("optimum", float64(chosen-lastWrite)/triesInMemory).
							Msg("State in memory for too long, committing")
					}
					// Flush an entire trie and restart the counters
					triedb.Commit(header.Root(), true)
					lastWrite = chosen
					bc.gcproc = 0
				}
				// Garbage collect anything below our required write retention
				for !bc.triegc.Empty() {
					root, number := bc.triegc.Pop()
					if uint64(-number) > chosen {
						bc.triegc.Push(root, number)
						break
					}
					if -number > bc.maxGarbCollectedBlkNum {
						bc.maxGarbCollectedBlkNum = -number
					}
					triedb.Dereference(root.(common.Hash))
				}
			}
		}
	}

	batch := bc.db.NewBatch()
	// Write the raw block
	if err := rawdb.WriteBlock(batch, block); err != nil {
		return NonStatTy, err
	}

	// Write offchain data
	if status, err := bc.CommitOffChainData(
		batch, block, receipts,
		cxReceipts, paid, state,
	); err != nil {
		return status, err
	}

	// Write the positional metadata for transaction/receipt lookups and preimages
<<<<<<< HEAD
	rawdb.WriteTxLookupEntries(batch, block)
	rawdb.WriteCxLookupEntries(batch, block)
	rawdb.WritePreimages(batch, block.NumberU64(), state.Preimages())
=======
	if err := rawdb.WriteBlockTxLookUpEntries(batch, block); err != nil {
		return NonStatTy, err
	}
	if err := rawdb.WriteBlockStxLookUpEntries(batch, block); err != nil {
		return NonStatTy, err
	}
	if err := rawdb.WriteCxLookupEntries(batch, block); err != nil {
		return NonStatTy, err
	}
	if err := rawdb.WritePreimages(batch, block.NumberU64(), state.Preimages()); err != nil {
		return NonStatTy, err
	}
>>>>>>> be6bd5ff

	if err := batch.Write(); err != nil {
		if isUnrecoverableErr(err) {
			fmt.Printf("Unrecoverable error when writing leveldb: %v\nExitting\n", err)
			os.Exit(1)
		}
		return NonStatTy, err
	}

	// Update current block
<<<<<<< HEAD
	bc.insertWithWriter(batch, block)
=======
	if err := bc.writeHeadBlock(block); err != nil {
		return NonStatTy, errors.Wrap(err, "writeHeadBlock")
	}
>>>>>>> be6bd5ff

	bc.futureBlocks.Remove(block.Hash())
	return CanonStatTy, nil
}

// GetMaxGarbageCollectedBlockNumber ..
func (bc *BlockChain) GetMaxGarbageCollectedBlockNumber() int64 {
	return bc.maxGarbCollectedBlkNum
}

// InsertChain attempts to insert the given batch of blocks in to the canonical
// chain or, otherwise, create a fork. If an error is returned it will return
// the index number of the failing block as well an error describing what went
// wrong.
//
// After insertion is done, all accumulated events will be fired.
func (bc *BlockChain) InsertChain(chain types.Blocks, verifyHeaders bool) (int, error) {
	n, events, logs, err := bc.insertChain(chain, verifyHeaders)
	bc.PostChainEvents(events, logs)
	return n, err
}

// insertChain will execute the actual chain insertion and event aggregation. The
// only reason this method exists as a separate one is to make locking cleaner
// with deferred statements.
func (bc *BlockChain) insertChain(chain types.Blocks, verifyHeaders bool) (int, []interface{}, []*types.Log, error) {
	// Sanity check that we have something meaningful to import
	if len(chain) == 0 {
		return 0, nil, nil, nil
	}
	// Do a sanity check that the provided chain is actually ordered and linked
	for i := 1; i < len(chain); i++ {
		if chain[i].NumberU64() != chain[i-1].NumberU64()+1 || chain[i].ParentHash() != chain[i-1].Hash() {
			// Chain broke ancestry, log a message (programming error) and skip insertion
			utils.Logger().Error().
				Str("number", chain[i].Number().String()).
				Str("hash", chain[i].Hash().Hex()).
				Str("parent", chain[i].ParentHash().Hex()).
				Str("prevnumber", chain[i-1].Number().String()).
				Str("prevhash", chain[i-1].Hash().Hex()).
				Msg("insertChain: non contiguous block insert")

			return 0, nil, nil, fmt.Errorf("non contiguous insert: item %d is #%d [%x…], item %d is #%d [%x…] (parent [%x…])", i-1, chain[i-1].NumberU64(),
				chain[i-1].Hash().Bytes()[:4], i, chain[i].NumberU64(), chain[i].Hash().Bytes()[:4], chain[i].ParentHash().Bytes()[:4])
		}
	}
	// Pre-checks passed, start the full block imports
	bc.wg.Add(1)
	defer bc.wg.Done()

	bc.chainmu.Lock()
	defer bc.chainmu.Unlock()

	// A queued approach to delivering events. This is generally
	// faster than direct delivery and requires much less mutex
	// acquiring.
	var (
		stats         = insertStats{startTime: mclock.Now()}
		events        = make([]interface{}, 0, len(chain))
		lastCanon     *types.Block
		coalescedLogs []*types.Log
	)

	var verifyHeadersResults <-chan error

	// If the block header chain has not been verified, conduct header verification here.
	if verifyHeaders {
		headers := make([]*block.Header, len(chain))
		seals := make([]bool, len(chain))

		for i, block := range chain {
			headers[i] = block.Header()
			seals[i] = true
		}
		// Note that VerifyHeaders verifies headers in the chain in parallel
		abort, results := bc.Engine().VerifyHeaders(bc, headers, seals)
		verifyHeadersResults = results
		defer close(abort)
	}

	// Start a parallel signature recovery (signer will fluke on fork transition, minimal perf loss)
	//senderCacher.recoverFromBlocks(types.MakeSigner(bc.chainConfig, chain[0].Number()), chain)

	// Iterate over the blocks and insert when the verifier permits
	for i, block := range chain {
		// If the chain is terminating, stop processing blocks
		if atomic.LoadInt32(&bc.procInterrupt) == 1 {
			utils.Logger().Debug().Msg("Premature abort during blocks processing")
			break
		}
		// Wait for the block's verification to complete
		bstart := time.Now()

		var err error
		if verifyHeaders {
			err = <-verifyHeadersResults
		}
		if err == nil {
			err = bc.Validator().ValidateBody(block)
		}
		switch {
		case err == ErrKnownBlock:
			// Block and state both already known. However if the current block is below
			// this number we did a rollback and we should reimport it nonetheless.
			if bc.CurrentBlock().NumberU64() >= block.NumberU64() {
				stats.ignored++
				continue
			}

		case err == consensus_engine.ErrFutureBlock:
			// Allow up to MaxFuture second in the future blocks. If this limit is exceeded
			// the chain is discarded and processed at a later time if given.
			max := big.NewInt(time.Now().Unix() + maxTimeFutureBlocks)
			if block.Time().Cmp(max) > 0 {
				return i, events, coalescedLogs, fmt.Errorf("future block: %v > %v", block.Time(), max)
			}
			bc.futureBlocks.Add(block.Hash(), block)
			stats.queued++
			continue

		case err == consensus_engine.ErrUnknownAncestor && bc.futureBlocks.Contains(block.ParentHash()):
			bc.futureBlocks.Add(block.Hash(), block)
			stats.queued++
			continue

		case err == consensus_engine.ErrPrunedAncestor:
			// TODO: add fork choice mechanism
			// Block competing with the canonical chain, store in the db, but don't process
			// until the competitor TD goes above the canonical TD
			//currentBlock := bc.CurrentBlock()
			//localTd := bc.GetTd(currentBlock.Hash(), currentBlock.NumberU64())
			//externTd := new(big.Int).Add(bc.GetTd(block.ParentHash(), block.NumberU64()-1), block.Difficulty())
			//if localTd.Cmp(externTd) > 0 {
			//	if err = bc.WriteBlockWithoutState(block, externTd); err != nil {
			//		return i, events, coalescedLogs, err
			//	}
			//	continue
			//}
			// Competitor chain beat canonical, gather all blocks from the common ancestor
			var winner []*types.Block

			parent := bc.GetBlock(block.ParentHash(), block.NumberU64()-1)
			for parent != nil && !bc.HasState(parent.Root()) {
				winner = append(winner, parent)
				parent = bc.GetBlock(parent.ParentHash(), parent.NumberU64()-1)
			}
			for j := 0; j < len(winner)/2; j++ {
				winner[j], winner[len(winner)-1-j] = winner[len(winner)-1-j], winner[j]
			}
			// Prune in case non-empty winner chain
			if len(winner) > 0 {
				// Import all the pruned blocks to make the state available
				bc.chainmu.Unlock()
				_, evs, logs, err := bc.insertChain(winner, true /* verifyHeaders */)
				bc.chainmu.Lock()
				events, coalescedLogs = evs, logs

				if err != nil {
					return i, events, coalescedLogs, err
				}
			}

		case err != nil:
			bc.reportBlock(block, nil, err)
			return i, events, coalescedLogs, err
		}

		// Create a new statedb using the parent block and report an
		// error if it fails.
		var parent *types.Block
		if i == 0 {
			parent = bc.GetBlock(block.ParentHash(), block.NumberU64()-1)
		} else {
			parent = chain[i-1]
		}
		state, err := state.New(parent.Root(), bc.stateCache)
		if err != nil {
			return i, events, coalescedLogs, err
		}

		// Process block using the parent state as reference point.
		receipts, cxReceipts, logs, usedGas, payout, err := bc.processor.Process(
			block, state, bc.vmConfig,
		)
		if err != nil {
			bc.reportBlock(block, receipts, err)
			return i, events, coalescedLogs, err
		}

		// Validate the state using the default validator
		if err := bc.Validator().ValidateState(
			block, state, receipts, cxReceipts, usedGas,
		); err != nil {
			bc.reportBlock(block, receipts, err)
			return i, events, coalescedLogs, err
		}
		proctime := time.Since(bstart)

		// Write the block to the chain and get the status.
		status, err := bc.WriteBlockWithState(
			block, receipts, cxReceipts, payout, state,
		)
		if err != nil {
			return i, events, coalescedLogs, err
		}
		logger := utils.Logger().With().
			Str("number", block.Number().String()).
			Str("hash", block.Hash().Hex()).
			Int("uncles", len(block.Uncles())).
			Int("txs", len(block.Transactions())).
			Int("stakingTxs", len(block.StakingTransactions())).
			Uint64("gas", block.GasUsed()).
			Str("elapsed", common.PrettyDuration(time.Since(bstart)).String()).
			Logger()

		switch status {
		case CanonStatTy:
			logger.Info().Msg("Inserted new block")
			coalescedLogs = append(coalescedLogs, logs...)
			blockInsertTimer.UpdateSince(bstart)
			events = append(events, ChainEvent{block, block.Hash(), logs})
			lastCanon = block

			// Only count canonical blocks for GC processing time
			bc.gcproc += proctime
		}

		stats.processed++
		stats.usedGas += usedGas
		cache, _ := bc.stateCache.TrieDB().Size()
		stats.report(chain, i, cache)
	}
	// Append a single chain head event if we've progressed the chain
	if lastCanon != nil && bc.CurrentBlock().Hash() == lastCanon.Hash() {
		events = append(events, ChainHeadEvent{lastCanon})
	}

	return 0, events, coalescedLogs, nil
}

// insertStats tracks and reports on block insertion.
type insertStats struct {
	queued, processed, ignored int
	usedGas                    uint64
	lastIndex                  int
	startTime                  mclock.AbsTime
}

// statsReportLimit is the time limit during import and export after which we
// always print out progress. This avoids the user wondering what's going on.
const statsReportLimit = 8 * time.Second

// report prints statistics if some number of blocks have been processed
// or more than a few seconds have passed since the last message.
func (st *insertStats) report(chain []*types.Block, index int, cache common.StorageSize) {
	// Fetch the timings for the batch
	var (
		now     = mclock.Now()
		elapsed = time.Duration(now) - time.Duration(st.startTime)
	)
	// If we're at the last block of the batch or report period reached, log
	if index == len(chain)-1 || elapsed >= statsReportLimit {
		var (
			end = chain[index]
			txs = countTransactions(chain[st.lastIndex : index+1])
		)

		context := utils.Logger().With().
			Int("blocks", st.processed).
			Int("txs", txs).
			Float64("mgas", float64(st.usedGas)/1000000).
			Str("elapsed", common.PrettyDuration(elapsed).String()).
			Float64("mgasps", float64(st.usedGas)*1000/float64(elapsed)).
			Str("number", end.Number().String()).
			Str("hash", end.Hash().Hex()).
			Str("cache", cache.String())

		if timestamp := time.Unix(end.Time().Int64(), 0); time.Since(timestamp) > time.Minute {
			context = context.Str("age", common.PrettyAge(timestamp).String())
		}

		if st.queued > 0 {
			context = context.Int("queued", st.queued)
		}
		if st.ignored > 0 {
			context = context.Int("ignored", st.ignored)
		}

		logger := context.Logger()
		logger.Info().Msg("Imported new chain segment")

		*st = insertStats{startTime: now, lastIndex: index + 1}
	}
}

func countTransactions(chain []*types.Block) (c int) {
	for _, b := range chain {
		c += len(b.Transactions())
	}
	return c
}

// PostChainEvents iterates over the events generated by a chain insertion and
// posts them into the event feed.
// TODO: Should not expose PostChainEvents. The chain events should be posted in WriteBlock.
func (bc *BlockChain) PostChainEvents(events []interface{}, logs []*types.Log) {
	// post event logs for further processing
	if logs != nil {
		bc.logsFeed.Send(logs)
	}
	for _, event := range events {
		switch ev := event.(type) {
		case ChainEvent:
			bc.chainFeed.Send(ev)

		case ChainHeadEvent:
			bc.chainHeadFeed.Send(ev)

		case ChainSideEvent:
			bc.chainSideFeed.Send(ev)
		}
	}
}

func (bc *BlockChain) update() {
	futureTimer := time.NewTicker(5 * time.Second)
	defer futureTimer.Stop()
	for {
		select {
		case <-futureTimer.C:
			bc.procFutureBlocks()
		case <-bc.quit:
			return
		}
	}
}

// BadBlock ..
type BadBlock struct {
	Block  *types.Block
	Reason error
}

// MarshalJSON ..
func (b BadBlock) MarshalJSON() ([]byte, error) {
	return json.Marshal(struct {
		Block  *block.Header `json:"header"`
		Reason string        `json:"error-cause"`
	}{
		b.Block.Header(),
		b.Reason.Error(),
	})
}

// BadBlocks returns a list of the last 'bad blocks' that
// the client has seen on the network
func (bc *BlockChain) BadBlocks() []BadBlock {
	blocks := make([]BadBlock, bc.badBlocks.Len())
	for _, hash := range bc.badBlocks.Keys() {
		if blk, exist := bc.badBlocks.Peek(hash); exist {
			blocks = append(blocks, blk.(BadBlock))
		}
	}
	return blocks
}

// addBadBlock adds a bad block to the bad-block LRU cache
func (bc *BlockChain) addBadBlock(block *types.Block, reason error) {
	bc.badBlocks.Add(block.Hash(), BadBlock{block, reason})
}

// reportBlock logs a bad block error.
func (bc *BlockChain) reportBlock(
	block *types.Block, receipts types.Receipts, err error,
) {
	bc.addBadBlock(block, err)
	var receiptString string
	for _, receipt := range receipts {
		receiptString += fmt.Sprintf("\t%v\n", receipt)
	}
	utils.Logger().Error().Msgf(`
########## BAD BLOCK #########
Chain config: %v

Number: %v
Epoch: %v
NumTxn: %v
NumStkTxn: %v
Hash: 0x%x
%v

Error: %v
##############################
`, bc.chainConfig,
		block.Number(),
		block.Epoch(),
		len(block.Transactions()),
		len(block.StakingTransactions()),
		block.Hash(),
		receiptString,
		err,
	)
	for i, tx := range block.StakingTransactions() {
		utils.Logger().Error().
			Msgf("StakingTxn %d: %s, %v", i, tx.StakingType().String(), tx.StakingMessage())
	}
}

// InsertHeaderChain attempts to insert the given header chain in to the local
// chain, possibly creating a reorg. If an error is returned, it will return the
// index number of the failing header as well an error describing what went wrong.
//
// The verify parameter can be used to fine tune whether nonce verification
// should be done or not. The reason behind the optional check is because some
// of the header retrieval mechanisms already need to verify nonces, as well as
// because nonces can be verified sparsely, not needing to check each.
func (bc *BlockChain) InsertHeaderChain(chain []*block.Header, checkFreq int) (int, error) {
	start := time.Now()
	if i, err := bc.hc.ValidateHeaderChain(chain, checkFreq); err != nil {
		return i, err
	}

	// Make sure only one thread manipulates the chain at once
	bc.chainmu.Lock()
	defer bc.chainmu.Unlock()

	bc.wg.Add(1)
	defer bc.wg.Done()

	whFunc := func(header *block.Header) error {
		bc.mu.Lock()
		defer bc.mu.Unlock()

		_, err := bc.hc.WriteHeader(header)
		return err
	}

	return bc.hc.InsertHeaderChain(chain, whFunc, start)
}

// CurrentHeader retrieves the current head header of the canonical chain. The
// header is retrieved from the HeaderChain's internal cache.
func (bc *BlockChain) CurrentHeader() *block.Header {
	return bc.hc.CurrentHeader()
}

// GetTd retrieves a block's total difficulty in the canonical chain from the
// database by hash and number, caching it if found.
func (bc *BlockChain) GetTd(hash common.Hash, number uint64) *big.Int {
	return bc.hc.GetTd(hash, number)
}

// GetTdByHash retrieves a block's total difficulty in the canonical chain from the
// database by hash, caching it if found.
func (bc *BlockChain) GetTdByHash(hash common.Hash) *big.Int {
	return bc.hc.GetTdByHash(hash)
}

// GetHeader retrieves a block header from the database by hash and number,
// caching it if found.
func (bc *BlockChain) GetHeader(hash common.Hash, number uint64) *block.Header {
	return bc.hc.GetHeader(hash, number)
}

// GetHeaderByHash retrieves a block header from the database by hash, caching it if
// found.
func (bc *BlockChain) GetHeaderByHash(hash common.Hash) *block.Header {
	return bc.hc.GetHeaderByHash(hash)
}

// HasHeader checks if a block header is present in the database or not, caching
// it if present.
func (bc *BlockChain) HasHeader(hash common.Hash, number uint64) bool {
	return bc.hc.HasHeader(hash, number)
}

// GetBlockHashesFromHash retrieves a number of block hashes starting at a given
// hash, fetching towards the genesis block.
func (bc *BlockChain) GetBlockHashesFromHash(hash common.Hash, max uint64) []common.Hash {
	return bc.hc.GetBlockHashesFromHash(hash, max)
}

// GetAncestor retrieves the Nth ancestor of a given block. It assumes that either the given block or
// a close ancestor of it is canonical. maxNonCanonical points to a downwards counter limiting the
// number of blocks to be individually checked before we reach the canonical chain.
//
// Note: ancestor == 0 returns the same block, 1 returns its parent and so on.
func (bc *BlockChain) GetAncestor(hash common.Hash, number, ancestor uint64, maxNonCanonical *uint64) (common.Hash, uint64) {
	bc.chainmu.Lock()
	defer bc.chainmu.Unlock()

	return bc.hc.GetAncestor(hash, number, ancestor, maxNonCanonical)
}

// GetHeaderByNumber retrieves a block header from the database by number,
// caching it (associated with its hash) if found.
func (bc *BlockChain) GetHeaderByNumber(number uint64) *block.Header {
	return bc.hc.GetHeaderByNumber(number)
}

// Config retrieves the blockchain's chain configuration.
func (bc *BlockChain) Config() *params.ChainConfig { return bc.chainConfig }

// Engine retrieves the blockchain's consensus engine.
func (bc *BlockChain) Engine() consensus_engine.Engine { return bc.engine }

// SubscribeRemovedLogsEvent registers a subscription of RemovedLogsEvent.
func (bc *BlockChain) SubscribeRemovedLogsEvent(ch chan<- RemovedLogsEvent) event.Subscription {
	return bc.scope.Track(bc.rmLogsFeed.Subscribe(ch))
}

// SubscribeChainEvent registers a subscription of ChainEvent.
func (bc *BlockChain) SubscribeChainEvent(ch chan<- ChainEvent) event.Subscription {
	return bc.scope.Track(bc.chainFeed.Subscribe(ch))
}

// SubscribeChainHeadEvent registers a subscription of ChainHeadEvent.
func (bc *BlockChain) SubscribeChainHeadEvent(ch chan<- ChainHeadEvent) event.Subscription {
	return bc.scope.Track(bc.chainHeadFeed.Subscribe(ch))
}

// SubscribeChainSideEvent registers a subscription of ChainSideEvent.
func (bc *BlockChain) SubscribeChainSideEvent(ch chan<- ChainSideEvent) event.Subscription {
	return bc.scope.Track(bc.chainSideFeed.Subscribe(ch))
}

// SubscribeLogsEvent registers a subscription of []*types.Log.
func (bc *BlockChain) SubscribeLogsEvent(ch chan<- []*types.Log) event.Subscription {
	return bc.scope.Track(bc.logsFeed.Subscribe(ch))
}

// ReadShardState retrieves sharding state given the epoch number.
func (bc *BlockChain) ReadShardState(epoch *big.Int) (*shard.State, error) {
	cacheKey := string(epoch.Bytes())
	if cached, ok := bc.shardStateCache.Get(cacheKey); ok {
		shardState := cached.(*shard.State)
		return shardState, nil
	}
	shardState, err := rawdb.ReadShardState(bc.db, epoch)
	if err != nil {
		if strings.Contains(err.Error(), rawdb.MsgNoShardStateFromDB) &&
			shard.Schedule.IsSkippedEpoch(bc.ShardID(), epoch) {
			return nil, fmt.Errorf("epoch skipped on chain: %w", err)
		}
		return nil, err
	}
	bc.shardStateCache.Add(cacheKey, shardState)
	return shardState, nil
}

// WriteShardStateBytes saves the given sharding state under the given epoch number.
func (bc *BlockChain) WriteShardStateBytes(db rawdb.DatabaseWriter,
	epoch *big.Int, shardState []byte,
) (*shard.State, error) {
	decodeShardState, err := shard.DecodeWrapper(shardState)
	if err != nil {
		return nil, err
	}
	err = rawdb.WriteShardStateBytes(db, epoch, shardState)
	if err != nil {
		return nil, err
	}
	cacheKey := string(epoch.Bytes())
	bc.shardStateCache.Add(cacheKey, decodeShardState)
	return decodeShardState, nil
}

// ReadCommitSig retrieves the commit signature on a block.
func (bc *BlockChain) ReadCommitSig(blockNum uint64) ([]byte, error) {
	if cached, ok := bc.lastCommitsCache.Get("commitSig" + string(blockNum)); ok {
		lastCommits := cached.([]byte)
		return lastCommits, nil
	}
	lastCommits, err := rawdb.ReadBlockCommitSig(bc.db, blockNum)
	if err != nil {
		return nil, err
	}
	return lastCommits, nil
}

// WriteCommitSig saves the commits signatures signed on a block.
func (bc *BlockChain) WriteCommitSig(blockNum uint64, lastCommits []byte) error {
	err := rawdb.WriteBlockCommitSig(bc.db, blockNum, lastCommits)
	if err != nil {
		return err
	}
	bc.lastCommitsCache.Add("commitSig"+string(blockNum), lastCommits)
	return nil
}

// GetVdfByNumber retrieves the rand seed given the block number, return 0 if not exist
func (bc *BlockChain) GetVdfByNumber(number uint64) []byte {
	header := bc.GetHeaderByNumber(number)
	if header == nil {
		return []byte{}
	}

	return header.Vdf()
}

// GetVrfByNumber retrieves the randomness preimage given the block number, return 0 if not exist
func (bc *BlockChain) GetVrfByNumber(number uint64) []byte {
	header := bc.GetHeaderByNumber(number)
	if header == nil {
		return []byte{}
	}
	return header.Vrf()
}

// ChainDb returns the database
func (bc *BlockChain) ChainDb() ethdb.Database { return bc.db }

// GetEpochBlockNumber returns the first block number of the given epoch.
func (bc *BlockChain) GetEpochBlockNumber(epoch *big.Int) (*big.Int, error) {
	// Try cache first
	cacheKey := string(epoch.Bytes())
	if cachedValue, ok := bc.epochCache.Get(cacheKey); ok {
		return (&big.Int{}).SetBytes([]byte(cachedValue.(string))), nil
	}
	blockNum, err := rawdb.ReadEpochBlockNumber(bc.db, epoch)
	if err != nil {
		return nil, errors.Wrapf(
			err, "cannot read epoch block number from database",
		)
	}
	cachedValue := []byte(blockNum.Bytes())
	bc.epochCache.Add(cacheKey, cachedValue)
	return blockNum, nil
}

// StoreEpochBlockNumber stores the given epoch-first block number.
func (bc *BlockChain) StoreEpochBlockNumber(
	epoch *big.Int, blockNum *big.Int,
) error {
	cacheKey := string(epoch.Bytes())
	cachedValue := []byte(blockNum.Bytes())
	bc.epochCache.Add(cacheKey, cachedValue)
	if err := rawdb.WriteEpochBlockNumber(bc.db, epoch, blockNum); err != nil {
		return errors.Wrapf(
			err, "cannot write epoch block number to database",
		)
	}
	return nil
}

// ReadEpochVrfBlockNums retrieves block numbers with valid VRF for the specified epoch
func (bc *BlockChain) ReadEpochVrfBlockNums(epoch *big.Int) ([]uint64, error) {
	vrfNumbers := []uint64{}
	if cached, ok := bc.randomnessCache.Get("vrf-" + string(epoch.Bytes())); ok {
		encodedVrfNumbers := cached.([]byte)
		if err := rlp.DecodeBytes(encodedVrfNumbers, &vrfNumbers); err != nil {
			return nil, err
		}
		return vrfNumbers, nil
	}

	encodedVrfNumbers, err := rawdb.ReadEpochVrfBlockNums(bc.db, epoch)
	if err != nil {
		return nil, err
	}

	if err := rlp.DecodeBytes(encodedVrfNumbers, &vrfNumbers); err != nil {
		return nil, err
	}
	return vrfNumbers, nil
}

// WriteEpochVrfBlockNums saves block numbers with valid VRF for the specified epoch
func (bc *BlockChain) WriteEpochVrfBlockNums(epoch *big.Int, vrfNumbers []uint64) error {
	encodedVrfNumbers, err := rlp.EncodeToBytes(vrfNumbers)
	if err != nil {
		return err
	}

	err = rawdb.WriteEpochVrfBlockNums(bc.db, epoch, encodedVrfNumbers)
	if err != nil {
		return err
	}
	bc.randomnessCache.Add("vrf-"+string(epoch.Bytes()), encodedVrfNumbers)
	return nil
}

// ReadEpochVdfBlockNum retrieves block number with valid VDF for the specified epoch
func (bc *BlockChain) ReadEpochVdfBlockNum(epoch *big.Int) (*big.Int, error) {
	if cached, ok := bc.randomnessCache.Get("vdf-" + string(epoch.Bytes())); ok {
		encodedVdfNumber := cached.([]byte)
		return new(big.Int).SetBytes(encodedVdfNumber), nil
	}

	encodedVdfNumber, err := rawdb.ReadEpochVdfBlockNum(bc.db, epoch)
	if err != nil {
		return nil, err
	}
	return new(big.Int).SetBytes(encodedVdfNumber), nil
}

// WriteEpochVdfBlockNum saves block number with valid VDF for the specified epoch
func (bc *BlockChain) WriteEpochVdfBlockNum(epoch *big.Int, blockNum *big.Int) error {
	err := rawdb.WriteEpochVdfBlockNum(bc.db, epoch, blockNum.Bytes())
	if err != nil {
		return err
	}

	bc.randomnessCache.Add("vdf-"+string(epoch.Bytes()), blockNum.Bytes())
	return nil
}

// WriteCrossLinks saves the hashes of crosslinks by shardID and blockNum combination key
func (bc *BlockChain) WriteCrossLinks(batch rawdb.DatabaseWriter, cls []types.CrossLink) error {
	var err error
	for i := 0; i < len(cls); i++ {
		cl := cls[i]
		err = rawdb.WriteCrossLinkShardBlock(batch, cl.ShardID(), cl.BlockNum(), cl.Serialize())
	}
	return err
}

// DeleteCrossLinks removes the hashes of crosslinks by shardID and blockNum combination key
func (bc *BlockChain) DeleteCrossLinks(cls []types.CrossLink) error {
	var err error
	for i := 0; i < len(cls); i++ {
		cl := cls[i]
		err = rawdb.DeleteCrossLinkShardBlock(bc.db, cl.ShardID(), cl.BlockNum())
	}
	return err
}

// ReadCrossLink retrieves crosslink given shardID and blockNum.
func (bc *BlockChain) ReadCrossLink(shardID uint32, blockNum uint64) (*types.CrossLink, error) {
	bytes, err := rawdb.ReadCrossLinkShardBlock(bc.db, shardID, blockNum)
	if err != nil {
		return nil, err
	}
	crossLink, err := types.DeserializeCrossLink(bytes)

	return crossLink, err
}

// LastContinuousCrossLink saves the last crosslink of a shard
// This function will update the latest crosslink in the sense that
// any previous block's crosslink is received up to this point
// there is no missing hole between genesis to this crosslink of given shardID
func (bc *BlockChain) LastContinuousCrossLink(batch rawdb.DatabaseWriter, shardID uint32) error {
	oldLink, err := bc.ReadShardLastCrossLink(shardID)
	if oldLink == nil || err != nil {
		return err
	}
	newLink := oldLink
	// Starting from last checkpoint, keeping reading immediate next crosslink until there is a gap
	for i := oldLink.BlockNum() + 1; ; i++ {
		tmp, err := bc.ReadCrossLink(shardID, i)
		if err == nil && tmp != nil && tmp.BlockNum() == i {
			newLink = tmp
		} else {
			break
		}
	}

	if newLink.BlockNum() > oldLink.BlockNum() {
		utils.Logger().Debug().Msgf("LastContinuousCrossLink: latest checkpoint blockNum %d", newLink.BlockNum())
		return rawdb.WriteShardLastCrossLink(batch, shardID, newLink.Serialize())
	}
	return nil
}

// ReadShardLastCrossLink retrieves the last crosslink of a shard.
func (bc *BlockChain) ReadShardLastCrossLink(shardID uint32) (*types.CrossLink, error) {
	bytes, err := rawdb.ReadShardLastCrossLink(bc.db, shardID)
	if err != nil {
		return nil, err
	}
	return types.DeserializeCrossLink(bytes)
}

func (bc *BlockChain) writeSlashes(processed slash.Records) error {
	bytes, err := rlp.EncodeToBytes(processed)
	if err != nil {
		const msg = "failed to encode slashing candidates"
		utils.Logger().Error().Msg(msg)
		return err
	}
	if err := rawdb.WritePendingSlashingCandidates(bc.db, bytes); err != nil {
		return err
	}
	return nil
}

// DeleteFromPendingSlashingCandidates ..
func (bc *BlockChain) DeleteFromPendingSlashingCandidates(
	processed slash.Records,
) error {
	bc.pendingSlashingCandidatesMU.Lock()
	defer bc.pendingSlashingCandidatesMU.Unlock()
	current := bc.ReadPendingSlashingCandidates()
	bc.pendingSlashes = processed.SetDifference(current)
	return bc.writeSlashes(bc.pendingSlashes)
}

// ReadPendingSlashingCandidates retrieves pending slashing candidates
func (bc *BlockChain) ReadPendingSlashingCandidates() slash.Records {
	if !bc.Config().IsStaking(bc.CurrentHeader().Epoch()) {
		return slash.Records{}
	}
	return append(bc.pendingSlashes[0:0], bc.pendingSlashes...)
}

// ReadPendingCrossLinks retrieves pending crosslinks
func (bc *BlockChain) ReadPendingCrossLinks() ([]types.CrossLink, error) {
	bytes := []byte{}
	if cached, ok := bc.pendingCrossLinksCache.Get(pendingCLCacheKey); ok {
		bytes = cached.([]byte)
	} else {
		by, err := rawdb.ReadPendingCrossLinks(bc.db)
		if err != nil || len(by) == 0 {
			return nil, err
		}
		bytes = by
	}
	cls := []types.CrossLink{}
	if err := rlp.DecodeBytes(bytes, &cls); err != nil {
		utils.Logger().Error().Err(err).Msg("Invalid pending crosslink RLP decoding")
		return nil, err
	}
	return cls, nil
}

// WritePendingCrossLinks saves the pending crosslinks
func (bc *BlockChain) WritePendingCrossLinks(crossLinks []types.CrossLink) error {
	// deduplicate crosslinks if any
	m := map[uint32]map[uint64]types.CrossLink{}
	for _, cl := range crossLinks {
		if _, ok := m[cl.ShardID()]; !ok {
			m[cl.ShardID()] = map[uint64]types.CrossLink{}
		}
		m[cl.ShardID()][cl.BlockNum()] = cl
	}

	cls := []types.CrossLink{}
	for _, m1 := range m {
		for _, cl := range m1 {
			cls = append(cls, cl)
		}
	}
	utils.Logger().Debug().Msgf("[WritePendingCrossLinks] Before Dedup has %d cls, after Dedup has %d cls", len(crossLinks), len(cls))

	bytes, err := rlp.EncodeToBytes(cls)
	if err != nil {
		utils.Logger().Error().Msg("[WritePendingCrossLinks] Failed to encode pending crosslinks")
		return err
	}
	if err := rawdb.WritePendingCrossLinks(bc.db, bytes); err != nil {
		return err
	}
	by, err := rlp.EncodeToBytes(cls)
	if err == nil {
		bc.pendingCrossLinksCache.Add(pendingCLCacheKey, by)
	}
	return nil

}

// AddPendingSlashingCandidates appends pending slashing candidates
func (bc *BlockChain) AddPendingSlashingCandidates(
	candidates slash.Records,
) error {
	bc.pendingSlashingCandidatesMU.Lock()
	defer bc.pendingSlashingCandidatesMU.Unlock()
	current := bc.ReadPendingSlashingCandidates()

	state, err := bc.State()
	if err != nil {
		return err
	}

	valid := slash.Records{}
	for i := range candidates {
		if err := slash.Verify(bc, state, &candidates[i]); err == nil {
			valid = append(valid, candidates[i])
		}
	}

	pendingSlashes := append(
		bc.pendingSlashes, current.SetDifference(valid)...,
	)

	if l, c := len(pendingSlashes), len(current); l > maxPendingSlashes {
		return errors.Wrapf(
			errExceedMaxPendingSlashes, "current %d with-additional %d", c, l,
		)
	}
	bc.pendingSlashes = pendingSlashes
	return bc.writeSlashes(bc.pendingSlashes)
}

// AddPendingCrossLinks appends pending crosslinks
func (bc *BlockChain) AddPendingCrossLinks(pendingCLs []types.CrossLink) (int, error) {
	bc.pendingCrossLinksMutex.Lock()
	defer bc.pendingCrossLinksMutex.Unlock()

	cls, err := bc.ReadPendingCrossLinks()
	if err != nil || len(cls) == 0 {
		err := bc.WritePendingCrossLinks(pendingCLs)
		return len(pendingCLs), err
	}
	cls = append(cls, pendingCLs...)
	err = bc.WritePendingCrossLinks(cls)
	return len(cls), err
}

// DeleteFromPendingCrossLinks delete pending crosslinks that already committed (i.e. passed in the params)
func (bc *BlockChain) DeleteFromPendingCrossLinks(crossLinks []types.CrossLink) (int, error) {
	bc.pendingCrossLinksMutex.Lock()
	defer bc.pendingCrossLinksMutex.Unlock()

	cls, err := bc.ReadPendingCrossLinks()
	if err != nil || len(cls) == 0 {
		return 0, err
	}

	m := map[uint32]map[uint64]struct{}{}
	for _, cl := range crossLinks {
		if _, ok := m[cl.ShardID()]; !ok {
			m[cl.ShardID()] = map[uint64]struct{}{}
		}
		m[cl.ShardID()][cl.BlockNum()] = struct{}{}
	}

	pendingCLs := []types.CrossLink{}

	for _, cl := range cls {
		if _, ok := m[cl.ShardID()]; ok {
			if _, ok1 := m[cl.ShardID()][cl.BlockNum()]; ok1 {
				continue
			}
		}
		pendingCLs = append(pendingCLs, cl)
	}
	err = bc.WritePendingCrossLinks(pendingCLs)
	return len(pendingCLs), err
}

// IsSameLeaderAsPreviousBlock retrieves a block from the database by number, caching it
func (bc *BlockChain) IsSameLeaderAsPreviousBlock(block *types.Block) bool {
	if IsEpochBlock(block) {
		return false
	}

	previousHeader := bc.GetHeaderByNumber(block.NumberU64() - 1)
	if previousHeader == nil {
		return false
	}
	return block.Coinbase() == previousHeader.Coinbase()
}

// ChainDB ...
// TODO(ricl): in eth, this is not exposed. I expose it here because I need it in Harmony object.
// In eth, chainDB is initialized within Ethereum object
func (bc *BlockChain) ChainDB() ethdb.Database {
	return bc.db
}

// GetVMConfig returns the block chain VM config.
func (bc *BlockChain) GetVMConfig() *vm.Config {
	return &bc.vmConfig
}

// ReadCXReceipts retrieves the cross shard transaction receipts of a given shard
func (bc *BlockChain) ReadCXReceipts(shardID uint32, blockNum uint64, blockHash common.Hash) (types.CXReceipts, error) {
	cxs, err := rawdb.ReadCXReceipts(bc.db, shardID, blockNum, blockHash)
	if err != nil || len(cxs) == 0 {
		return nil, err
	}
	return cxs, nil
}

// CXMerkleProof calculates the cross shard transaction merkle proof of a given destination shard
func (bc *BlockChain) CXMerkleProof(toShardID uint32, block *types.Block) (*types.CXMerkleProof, error) {
	proof := &types.CXMerkleProof{BlockNum: block.Number(), BlockHash: block.Hash(), ShardID: block.ShardID(), CXReceiptHash: block.Header().OutgoingReceiptHash(), CXShardHashes: []common.Hash{}, ShardIDs: []uint32{}}

	epoch := block.Header().Epoch()
	shardingConfig := shard.Schedule.InstanceForEpoch(epoch)
	shardNum := int(shardingConfig.NumShards())

	for i := 0; i < shardNum; i++ {
		receipts, err := bc.ReadCXReceipts(uint32(i), block.NumberU64(), block.Hash())
		if err != nil || len(receipts) == 0 {
			continue
		} else {
			hash := types.DeriveSha(receipts)
			proof.CXShardHashes = append(proof.CXShardHashes, hash)
			proof.ShardIDs = append(proof.ShardIDs, uint32(i))
		}
	}
	if len(proof.ShardIDs) == 0 {
		return nil, nil
	}
	return proof, nil
}

// WriteCXReceiptsProofSpent mark the CXReceiptsProof list with given unspent status
// true: unspent, false: spent
func (bc *BlockChain) WriteCXReceiptsProofSpent(db rawdb.DatabaseWriter, cxps []*types.CXReceiptsProof) error {
	for _, cxp := range cxps {
		if err := rawdb.WriteCXReceiptsProofSpent(db, cxp); err != nil {
			return err
		}
	}
	return nil
}

// IsSpent checks whether a CXReceiptsProof is unspent
func (bc *BlockChain) IsSpent(cxp *types.CXReceiptsProof) bool {
	shardID := cxp.MerkleProof.ShardID
	blockNum := cxp.MerkleProof.BlockNum.Uint64()
	by, _ := rawdb.ReadCXReceiptsProofSpent(bc.db, shardID, blockNum)
	return by == rawdb.SpentByte
}

// ReadTxLookupEntry returns where the given transaction resides in the chain,
// as a (block hash, block number, index in transaction list) triple.
// returns 0, 0 if not found
func (bc *BlockChain) ReadTxLookupEntry(txID common.Hash) (common.Hash, uint64, uint64) {
	return rawdb.ReadTxLookupEntry(bc.db, txID)
}

// ReadValidatorInformationAt reads staking
// information of given validatorWrapper at a specific state root
func (bc *BlockChain) ReadValidatorInformationAt(
	addr common.Address, root common.Hash,
) (*staking.ValidatorWrapper, error) {
	state, err := bc.StateAt(root)
	if err != nil || state == nil {
		return nil, errors.Wrapf(err, "at root: %s", root.Hex())
	}
	wrapper, err := state.ValidatorWrapper(addr)
	if err != nil {
		return nil, errors.Wrapf(err, "at root: %s", root.Hex())
	}
	return wrapper, nil
}

// ReadValidatorInformation reads staking information of given validator address
func (bc *BlockChain) ReadValidatorInformation(
	addr common.Address,
) (*staking.ValidatorWrapper, error) {
	return bc.ReadValidatorInformationAt(addr, bc.CurrentBlock().Root())
}

// ReadValidatorSnapshotAtEpoch reads the snapshot
// staking validator information of given validator address
func (bc *BlockChain) ReadValidatorSnapshotAtEpoch(
	epoch *big.Int,
	addr common.Address,
) (*staking.ValidatorSnapshot, error) {
	return rawdb.ReadValidatorSnapshot(bc.db, addr, epoch)
}

// ReadValidatorSnapshot reads the snapshot staking information of given validator address
func (bc *BlockChain) ReadValidatorSnapshot(
	addr common.Address,
) (*staking.ValidatorSnapshot, error) {
	epoch := bc.CurrentBlock().Epoch()
	key := addr.Hex() + epoch.String()
	if cached, ok := bc.validatorSnapshotCache.Get(key); ok {
		return cached.(*staking.ValidatorSnapshot), nil
	}
	return rawdb.ReadValidatorSnapshot(bc.db, addr, epoch)
}

// WriteValidatorSnapshot writes the snapshot of provided validator
func (bc *BlockChain) WriteValidatorSnapshot(
	batch rawdb.DatabaseWriter, snapshot *staking.ValidatorSnapshot,
) error {
	// Batch write the current data as snapshot
	if err := rawdb.WriteValidatorSnapshot(batch, snapshot.Validator, snapshot.Epoch); err != nil {
		return err
	}

	// Update cache
	key := snapshot.Validator.Address.Hex() + snapshot.Epoch.String()
	bc.validatorSnapshotCache.Add(key, snapshot)
	return nil
}

// ReadValidatorStats reads the stats of a validator
func (bc *BlockChain) ReadValidatorStats(
	addr common.Address,
) (*staking.ValidatorStats, error) {
	return rawdb.ReadValidatorStats(bc.db, addr)
}

// UpdateValidatorVotingPower writes the voting power for the committees
func (bc *BlockChain) UpdateValidatorVotingPower(
	batch rawdb.DatabaseWriter,
	block *types.Block,
	newEpochSuperCommittee, currentEpochSuperCommittee *shard.State,
	state *state.DB,
) (map[common.Address]*staking.ValidatorStats, error) {
	if newEpochSuperCommittee == nil {
		return nil, shard.ErrSuperCommitteeNil
	}

	validatorStats := map[common.Address]*staking.ValidatorStats{}

	existing, replacing :=
		currentEpochSuperCommittee.StakedValidators(),
		newEpochSuperCommittee.StakedValidators()

	// TODO could also keep track of the BLS keys which
	// lost a slot because just losing slots doesn't mean that the
	// validator was booted, just that some of their keys lost slots
	for currentValidator := range existing.LookupSet {
		if _, keptSlot := replacing.LookupSet[currentValidator]; !keptSlot {
			// NOTE Think carefully about when time comes to delete offchain things
			// TODO Someone: collect and then delete every 30 epochs
			// rawdb.DeleteValidatorSnapshot(
			// 	bc.db, currentValidator, currentEpochSuperCommittee.Epoch,
			// )
			// rawdb.DeleteValidatorStats(bc.db, currentValidator)
			stats, err := rawdb.ReadValidatorStats(bc.db, currentValidator)
			if err != nil {
				stats = staking.NewEmptyStats()
			}
			// This means it's already in staking epoch
			if currentEpochSuperCommittee.Epoch != nil {
				wrapper, err := state.ValidatorWrapper(currentValidator)
				if err != nil {
					return nil, err
				}

				if slash.IsBanned(wrapper) {
					stats.BootedStatus = effective.BannedForDoubleSigning
				} else if wrapper.Status == effective.Inactive {
					stats.BootedStatus = effective.TurnedInactiveOrInsufficientUptime
				} else {
					stats.BootedStatus = effective.LostEPoSAuction
				}

				// compute APR for the exiting validators
				if err := bc.ComputeAndUpdateAPR(
					block, currentEpochSuperCommittee.Epoch, wrapper, stats,
				); err != nil {
					return nil, err
				}
			}
			validatorStats[currentValidator] = stats
		}
	}

	rosters := make([]*votepower.Roster, len(newEpochSuperCommittee.Shards))
	for i := range newEpochSuperCommittee.Shards {
		subCommittee := &newEpochSuperCommittee.Shards[i]
		if newEpochSuperCommittee.Epoch == nil {
			return nil, errors.Wrapf(
				errNilEpoch,
				"block epoch %v current-committee-epoch %v",
				block.Epoch(),
				currentEpochSuperCommittee.Epoch,
			)
		}
		roster, err := votepower.Compute(subCommittee, newEpochSuperCommittee.Epoch)
		if err != nil {
			return nil, err
		}
		rosters[i] = roster
	}

	networkWide := votepower.AggregateRosters(rosters)
	for key, value := range networkWide {
		stats, err := rawdb.ReadValidatorStats(bc.db, key)
		if err != nil {
			stats = staking.NewEmptyStats()
		}
		total := numeric.ZeroDec()
		for i := range value {
			total = total.Add(value[i].EffectiveStake)
		}
		stats.TotalEffectiveStake = total
		earningWrapping := make([]staking.VoteWithCurrentEpochEarning, len(value))
		for i := range value {
			earningWrapping[i] = staking.VoteWithCurrentEpochEarning{
				Vote:   value[i],
				Earned: big.NewInt(0),
			}
		}
		stats.MetricsPerShard = earningWrapping

		// fetch raw-stake from snapshot and update per-key metrics
		if snapshot, err := bc.ReadValidatorSnapshotAtEpoch(
			newEpochSuperCommittee.Epoch, key,
		); err == nil {
			wrapper := snapshot.Validator
			spread := numeric.ZeroDec()
			if len(wrapper.SlotPubKeys) > 0 {
				spread = numeric.NewDecFromBigInt(wrapper.TotalDelegation()).
					QuoInt64(int64(len(wrapper.SlotPubKeys)))
			}
			for i := range stats.MetricsPerShard {
				stats.MetricsPerShard[i].Vote.RawStake = spread
			}
		}

		// This means it's already in staking epoch, and
		// compute APR for validators in current committee only
		if currentEpochSuperCommittee.Epoch != nil {
			if _, ok := existing.LookupSet[key]; ok {
				wrapper, err := state.ValidatorWrapper(key)
				if err != nil {
					return nil, err
				}

				if err := bc.ComputeAndUpdateAPR(
					block, currentEpochSuperCommittee.Epoch, wrapper, stats,
				); err != nil {
					return nil, err
				}
			}
		}
		validatorStats[key] = stats
	}

	return validatorStats, nil
}

// ComputeAndUpdateAPR ...
func (bc *BlockChain) ComputeAndUpdateAPR(
	block *types.Block, now *big.Int,
	wrapper *staking.ValidatorWrapper, stats *staking.ValidatorStats,
) error {
	if aprComputed, err := apr.ComputeForValidator(
		bc, block, wrapper,
	); err != nil {
		if errors.Cause(err) == apr.ErrInsufficientEpoch {
			utils.Logger().Info().Err(err).Msg("apr could not be computed")
		} else {
			return err
		}
	} else {
		// only insert if APR for current epoch does not exists
		aprEntry := staking.APREntry{now, *aprComputed}
		l := len(stats.APRs)
		// first time inserting apr for validator or
		// apr for current epoch does not exists
		// check the last entry's epoch, if not same, insert
		if l == 0 || stats.APRs[l-1].Epoch.Cmp(now) != 0 {
			stats.APRs = append(stats.APRs, aprEntry)
		}
		// if history is more than staking.APRHistoryLength, pop front
		if l > staking.APRHistoryLength {
			stats.APRs = stats.APRs[1:]
		}
	}
	return nil
}

// UpdateValidatorSnapshots updates the content snapshot of all validators
// Note: this should only be called within the blockchain insert process.
func (bc *BlockChain) UpdateValidatorSnapshots(
	batch rawdb.DatabaseWriter, epoch *big.Int, state *state.DB, newValidators []common.Address,
) error {
	// Note this is reading the validator list from last block.
	// It's fine since the new validators from this block is already snapshot when created.
	allValidators, err := bc.ReadValidatorList()
	if err != nil {
		return err
	}

	allValidators = append(allValidators, newValidators...)

	// Read all validator's current data and snapshot them
	for i := range allValidators {
		// The snapshot will be captured in the state after the last epoch block is finalized
		validator, err := state.ValidatorWrapper(allValidators[i])
		if err != nil {
			return err
		}

		snapshot := &staking.ValidatorSnapshot{validator, epoch}
		if err := bc.WriteValidatorSnapshot(batch, snapshot); err != nil {
			return err
		}
	}

	return nil
}

// ReadValidatorList reads the addresses of current all validators
func (bc *BlockChain) ReadValidatorList() ([]common.Address, error) {
	if cached, ok := bc.validatorListCache.Get("validatorList"); ok {
		by := cached.([]byte)
		m := []common.Address{}
		if err := rlp.DecodeBytes(by, &m); err != nil {
			return nil, err
		}
		return m, nil
	}
	return rawdb.ReadValidatorList(bc.db)
}

// WriteValidatorList writes the list of validator addresses to database
// Note: this should only be called within the blockchain insert process.
func (bc *BlockChain) WriteValidatorList(
	db rawdb.DatabaseWriter, addrs []common.Address,
) error {
	if err := rawdb.WriteValidatorList(db, addrs); err != nil {
		return err
	}
	bytes, err := rlp.EncodeToBytes(addrs)
	if err == nil {
		bc.validatorListCache.Add("validatorList", bytes)
	}
	return nil
}

// ReadDelegationsByDelegator reads the addresses of validators delegated by a delegator
func (bc *BlockChain) ReadDelegationsByDelegator(
	delegator common.Address,
) (m staking.DelegationIndexes, err error) {
	rawResult := staking.DelegationIndexes{}
	if cached, ok := bc.validatorListByDelegatorCache.Get(string(delegator.Bytes())); ok {
		by := cached.([]byte)
		if err := rlp.DecodeBytes(by, &rawResult); err != nil {
			return nil, err
		}
	} else {
		if rawResult, err = rawdb.ReadDelegationsByDelegator(bc.db, delegator); err != nil {
			return nil, err
		}
	}
	blockNum := bc.CurrentBlock().Number()
	for _, index := range rawResult {
		if index.BlockNum.Cmp(blockNum) <= 0 {
			m = append(m, index)
		} else {
			// Filter out index that's created beyond current height of chain.
			// This only happens when there is a chain rollback.
			utils.Logger().Warn().Msgf("Future delegation index encountered. Skip: %+v", index)
		}
	}
	return m, nil
}

// ReadDelegationsByDelegatorAt reads the addresses of validators delegated by a delegator at a given block
func (bc *BlockChain) ReadDelegationsByDelegatorAt(
	delegator common.Address, blockNum *big.Int,
) (m staking.DelegationIndexes, err error) {
	rawResult := staking.DelegationIndexes{}
	if cached, ok := bc.validatorListByDelegatorCache.Get(string(delegator.Bytes())); ok {
		by := cached.([]byte)
		if err := rlp.DecodeBytes(by, &rawResult); err != nil {
			return nil, err
		}
	} else {
		if rawResult, err = rawdb.ReadDelegationsByDelegator(bc.db, delegator); err != nil {
			return nil, err
		}
	}
	for _, index := range rawResult {
		if index.BlockNum.Cmp(blockNum) <= 0 {
			m = append(m, index)
		} else {
			// Filter out index that's created beyond current height of chain.
			// This only happens when there is a chain rollback.
			utils.Logger().Warn().Msgf("Future delegation index encountered. Skip: %+v", index)
		}
	}
	return m, nil
}

// writeDelegationsByDelegator writes the list of validator addresses to database
func (bc *BlockChain) writeDelegationsByDelegator(
	batch rawdb.DatabaseWriter,
	delegator common.Address,
	indices []staking.DelegationIndex,
) error {
	if err := rawdb.WriteDelegationsByDelegator(
		batch, delegator, indices,
	); err != nil {
		return err
	}
	bytes, err := rlp.EncodeToBytes(indices)
	if err == nil {
		bc.validatorListByDelegatorCache.Add(string(delegator.Bytes()), bytes)
	}
	return nil
}

// UpdateStakingMetaData updates the metadata of validators and delegations,
// including the full validator list and delegation indexes.
// Note: this should only be called within the blockchain insert process.
func (bc *BlockChain) UpdateStakingMetaData(
	batch rawdb.DatabaseWriter, block *types.Block,
	state *state.DB, epoch, newEpoch *big.Int,
) (newValidators []common.Address, err error) {
	newValidators, newDelegations, err := bc.prepareStakingMetaData(block, state)
	if err != nil {
		utils.Logger().Warn().Msgf("oops, prepareStakingMetaData failed, err: %+v", err)
		return newValidators, err
	}

	if len(newValidators) > 0 {
		list, err := bc.ReadValidatorList()
		if err != nil {
			return newValidators, err
		}

		valMap := map[common.Address]struct{}{}
		for _, addr := range list {
			valMap[addr] = struct{}{}
		}

		newAddrs := []common.Address{}
		for _, addr := range newValidators {
			if _, ok := valMap[addr]; !ok {
				newAddrs = append(newAddrs, addr)
			}

			// Update validator snapshot for the new validator
			validator, err := state.ValidatorWrapper(addr)
			if err != nil {
				return newValidators, err
			}

			if err := bc.WriteValidatorSnapshot(batch, &staking.ValidatorSnapshot{validator, epoch}); err != nil {
				return newValidators, err
			}
			// For validator created at exactly the last block of an epoch, we should create the snapshot
			// for next epoch too.
			if newEpoch.Cmp(epoch) > 0 {
				if err := bc.WriteValidatorSnapshot(batch, &staking.ValidatorSnapshot{validator, newEpoch}); err != nil {
					return newValidators, err
				}
			}
		}

		// Update validator list
		list = append(list, newAddrs...)
		if err = bc.WriteValidatorList(batch, list); err != nil {
			return newValidators, err
		}
	}

	for addr, delegations := range newDelegations {
		if err := bc.writeDelegationsByDelegator(batch, addr, delegations); err != nil {
			return newValidators, err
		}
	}
	return newValidators, nil
}

// prepareStakingMetaData prepare the updates of validator's
// and the delegator's meta data according to staking transaction.
// The following return values are cached end state to be written to DB.
// The reason for the cached state is to solve the issue that batch DB changes
// won't be reflected immediately so the intermediary state can't be read from DB.
// newValidators - the addresses of the newly created validators
// newDelegations - the map of delegator address and their updated delegation indexes
func (bc *BlockChain) prepareStakingMetaData(
	block *types.Block, state *state.DB,
) (newValidators []common.Address,
	newDelegations map[common.Address]staking.DelegationIndexes,
	err error,
) {
	newDelegations = map[common.Address]staking.DelegationIndexes{}
	blockNum := block.Number()
	for _, txn := range block.StakingTransactions() {
		payload, err := txn.RLPEncodeStakeMsg()
		if err != nil {
			return nil, nil, err
		}
		decodePayload, err := staking.RLPDecodeStakeMsg(payload, txn.StakingType())
		if err != nil {
			return nil, nil, err
		}

		switch txn.StakingType() {
		case staking.DirectiveCreateValidator:
			createValidator := decodePayload.(*staking.CreateValidator)
			newList, appended := utils.AppendIfMissing(
				newValidators, createValidator.ValidatorAddress,
			)
			if !appended {
				return nil, nil, errValidatorExist
			}
			newValidators = newList

			// Add self delegation into the index
			selfIndex := staking.DelegationIndex{
				createValidator.ValidatorAddress,
				uint64(0),
				blockNum,
			}
			delegations, ok := newDelegations[createValidator.ValidatorAddress]
			if !ok {
				// If the cache doesn't have it, load it from DB for the first time.
				delegations, err = bc.ReadDelegationsByDelegator(createValidator.ValidatorAddress)
				if err != nil {
					return nil, nil, err
				}
			}

			delegations = append(delegations, selfIndex)
			newDelegations[createValidator.ValidatorAddress] = delegations
		case staking.DirectiveEditValidator:
		case staking.DirectiveDelegate:
			delegate := decodePayload.(*staking.Delegate)

			delegations, ok := newDelegations[delegate.DelegatorAddress]
			if !ok {
				// If the cache doesn't have it, load it from DB for the first time.
				delegations, err = bc.ReadDelegationsByDelegator(delegate.DelegatorAddress)
				if err != nil {
					return nil, nil, err
				}
			}
			if delegations, err = bc.addDelegationIndex(
				delegations, delegate.DelegatorAddress, delegate.ValidatorAddress, state, blockNum,
			); err != nil {
				return nil, nil, err
			}
			newDelegations[delegate.DelegatorAddress] = delegations
		case staking.DirectiveUndelegate:
		case staking.DirectiveCollectRewards:
		default:
		}
	}

	return newValidators, newDelegations, nil
}

// ReadBlockRewardAccumulator must only be called on beaconchain
func (bc *BlockChain) ReadBlockRewardAccumulator(number uint64) (*big.Int, error) {
	if !bc.chainConfig.IsStaking(shard.Schedule.CalcEpochNumber(number)) {
		return big.NewInt(0), nil
	}
	if cached, ok := bc.blockAccumulatorCache.Get(number); ok {
		return cached.(*big.Int), nil
	}
	return rawdb.ReadBlockRewardAccumulator(bc.db, number)
}

// WriteBlockRewardAccumulator directly writes the BlockRewardAccumulator value
// Note: this should only be called once during staking launch.
func (bc *BlockChain) WriteBlockRewardAccumulator(
	batch rawdb.DatabaseWriter, reward *big.Int, number uint64,
) error {
	if err := rawdb.WriteBlockRewardAccumulator(
		batch, reward, number,
	); err != nil {
		return err
	}
	bc.blockAccumulatorCache.Add(number, reward)
	return nil
}

// UpdateBlockRewardAccumulator ..
// Note: this should only be called within the blockchain insert process.
func (bc *BlockChain) UpdateBlockRewardAccumulator(
	batch rawdb.DatabaseWriter, diff *big.Int, number uint64,
) error {
	current, err := bc.ReadBlockRewardAccumulator(number - 1)
	if err != nil {
		// one-off fix for pangaea, return after pangaea enter staking.
		current = big.NewInt(0)
		bc.WriteBlockRewardAccumulator(batch, current, number)
	}
	return bc.WriteBlockRewardAccumulator(batch, new(big.Int).Add(current, diff), number)
}

// Note this should read from the state of current block in concern (root == newBlock.root)
func (bc *BlockChain) addDelegationIndex(
	delegations staking.DelegationIndexes,
	delegatorAddress, validatorAddress common.Address, state *state.DB, blockNum *big.Int,
) (staking.DelegationIndexes, error) {
	// If there is an existing delegation, just return
	validatorAddressBytes := validatorAddress.Bytes()
	for _, delegation := range delegations {
		if bytes.Equal(delegation.ValidatorAddress[:], validatorAddressBytes[:]) {
			return delegations, nil
		}
	}

	// Found the delegation from state and add the delegation index
	// Note this should read from the state of current block in concern
	wrapper, err := state.ValidatorWrapper(validatorAddress)
	if err != nil {
		return delegations, err
	}
	for i := range wrapper.Delegations {
		if bytes.Equal(
			wrapper.Delegations[i].DelegatorAddress[:], delegatorAddress[:],
		) {
			// TODO(audit): change the way of indexing if we allow delegation deletion.
			delegations = append(delegations, staking.DelegationIndex{
				validatorAddress,
				uint64(i),
				blockNum,
			})
		}
	}
	return delegations, nil
}

// ValidatorCandidates returns the up to date validator candidates for next epoch
func (bc *BlockChain) ValidatorCandidates() []common.Address {
	list, err := bc.ReadValidatorList()
	if err != nil {
		return make([]common.Address, 0)
	}
	return list
}

// DelegatorsInformation returns up to date information of delegators of a given validator address
func (bc *BlockChain) DelegatorsInformation(addr common.Address) []*staking.Delegation {
	return make([]*staking.Delegation, 0)
}

// GetECDSAFromCoinbase retrieve corresponding ecdsa address from Coinbase Address
func (bc *BlockChain) GetECDSAFromCoinbase(header *block.Header) (common.Address, error) {
	// backward compatibility: before isStaking epoch, coinbase address is the ecdsa address
	coinbase := header.Coinbase()
	isStaking := bc.Config().IsStaking(header.Epoch())
	if !isStaking {
		return coinbase, nil
	}

	shardState, err := bc.ReadShardState(header.Epoch())
	if err != nil {
		return common.Address{}, errors.Wrapf(
			err, "cannot read shard state",
		)
	}

	committee, err := shardState.FindCommitteeByID(header.ShardID())
	if err != nil {
		return common.Address{}, errors.Wrapf(
			err, "cannot find shard in the shard state",
		)
	}
	for _, member := range committee.Slots {
		// After staking the coinbase address will be the address of bls public key
		if bytes.Equal(member.EcdsaAddress[:], coinbase[:]) {
			return member.EcdsaAddress, nil
		}

		if utils.GetAddressFromBLSPubKeyBytes(member.BLSPublicKey[:]) == coinbase {
			return member.EcdsaAddress, nil
		}
	}
	return common.Address{}, errors.Errorf(
		"cannot find corresponding ECDSA Address for coinbase %s",
		header.Coinbase().Hash().Hex(),
	)
}

// SuperCommitteeForNextEpoch ...
// isVerify=true means validators use it to verify
// isVerify=false means leader is to propose
func (bc *BlockChain) SuperCommitteeForNextEpoch(
	beacon consensus_engine.ChainReader,
	header *block.Header,
	isVerify bool,
) (*shard.State, error) {
	var (
		nextCommittee = new(shard.State)
		err           error
		beaconEpoch   = new(big.Int)
		shardState    = shard.State{}
	)
	switch header.ShardID() {
	case shard.BeaconChainShardID:
		if shard.Schedule.IsLastBlock(header.Number().Uint64()) {
			nextCommittee, err = committee.WithStakingEnabled.Compute(
				new(big.Int).Add(header.Epoch(), common.Big1),
				beacon,
			)
		}
	default:
		// TODO: needs to make sure beacon chain sync works.
		if isVerify {
			//verify
			shardState, err = header.GetShardState()
			if err != nil {
				return &shard.State{}, err
			}
			// before staking epoch
			if shardState.Epoch == nil {
				beaconEpoch = new(big.Int).Add(header.Epoch(), common.Big1)
			} else { // after staking epoch
				beaconEpoch = shardState.Epoch
			}
		} else {
			//propose
			beaconEpoch = beacon.CurrentHeader().Epoch()
		}
		utils.Logger().Debug().Msgf("[SuperCommitteeCalculation] isVerify: %+v, realBeaconEpoch:%+v, beaconEpoch: %+v, headerEpoch:%+v, shardStateEpoch:%+v",
			isVerify, beacon.CurrentHeader().Epoch(), beaconEpoch, header.Epoch(), shardState.Epoch)
		nextEpoch := new(big.Int).Add(header.Epoch(), common.Big1)
		if bc.Config().IsStaking(nextEpoch) {
			// If next epoch is staking epoch, I should wait and listen for beacon chain for epoch changes
			switch beaconEpoch.Cmp(header.Epoch()) {
			case 1:
				// If beacon chain is bigger than shard chain in epoch, it means I should catch up with beacon chain now
				nextCommittee, err = committee.WithStakingEnabled.ReadFromDB(
					beaconEpoch, beacon,
				)

				utils.Logger().Debug().
					Uint64("blockNum", header.Number().Uint64()).
					Uint64("myCurEpoch", header.Epoch().Uint64()).
					Uint64("beaconEpoch", beaconEpoch.Uint64()).
					Msg("Propose new epoch as beacon chain's epoch")
			case 0:
				// If it's same epoch, no need to propose new shard state (new epoch change)
			case -1:
				// If beacon chain is behind, shard chain should wait for the beacon chain by not changing epochs.
			}
		} else {
			if bc.Config().IsStaking(beaconEpoch) {
				// If I am not even in the last epoch before staking epoch and beacon chain is already in staking epoch,
				// I should just catch up with beacon chain's epoch
				nextCommittee, err = committee.WithStakingEnabled.ReadFromDB(
					beaconEpoch, beacon,
				)

				utils.Logger().Debug().
					Uint64("blockNum", header.Number().Uint64()).
					Uint64("myCurEpoch", header.Epoch().Uint64()).
					Uint64("beaconEpoch", beaconEpoch.Uint64()).
					Msg("Propose entering staking along with beacon chain's epoch")
			} else {
				// If I are not in staking nor has beacon chain proposed a staking-based shard state,
				// do pre-staking committee calculation
				if shard.Schedule.IsLastBlock(header.Number().Uint64()) {
					nextCommittee, err = committee.WithStakingEnabled.Compute(
						nextEpoch,
						bc,
					)
				}
			}
		}

	}
	return nextCommittee, err
}

var (
	leveldbErrSpec         = "leveldb"
	tooManyOpenFilesErrStr = "Too many open files"
)

func isUnrecoverableErr(err error) bool {
	isLeveldbErr := strings.Contains(err.Error(), leveldbErrSpec)
	isTooManyOpenFiles := strings.Contains(err.Error(), tooManyOpenFilesErrStr)
	return isLeveldbErr && !isTooManyOpenFiles
}<|MERGE_RESOLUTION|>--- conflicted
+++ resolved
@@ -1240,11 +1240,6 @@
 	}
 
 	// Write the positional metadata for transaction/receipt lookups and preimages
-<<<<<<< HEAD
-	rawdb.WriteTxLookupEntries(batch, block)
-	rawdb.WriteCxLookupEntries(batch, block)
-	rawdb.WritePreimages(batch, block.NumberU64(), state.Preimages())
-=======
 	if err := rawdb.WriteBlockTxLookUpEntries(batch, block); err != nil {
 		return NonStatTy, err
 	}
@@ -1257,7 +1252,6 @@
 	if err := rawdb.WritePreimages(batch, block.NumberU64(), state.Preimages()); err != nil {
 		return NonStatTy, err
 	}
->>>>>>> be6bd5ff
 
 	if err := batch.Write(); err != nil {
 		if isUnrecoverableErr(err) {
@@ -1268,13 +1262,9 @@
 	}
 
 	// Update current block
-<<<<<<< HEAD
-	bc.insertWithWriter(batch, block)
-=======
 	if err := bc.writeHeadBlock(block); err != nil {
 		return NonStatTy, errors.Wrap(err, "writeHeadBlock")
 	}
->>>>>>> be6bd5ff
 
 	bc.futureBlocks.Remove(block.Hash())
 	return CanonStatTy, nil
