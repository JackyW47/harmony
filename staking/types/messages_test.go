--- conflicted
+++ resolved
@@ -110,18 +110,12 @@
 	for i, test := range tests {
 		cp := test.d.Copy().(Delegate)
 
-<<<<<<< HEAD
-		if err := assertDelegateDeepEqual(cp, test.d); err != nil {
-=======
 		if err := assertDelegateDeepCopy(cp, test.d); err != nil {
->>>>>>> 75ad253e
 			t.Errorf("Test %v: %v", i, err)
 		}
 	}
 }
 
-<<<<<<< HEAD
-=======
 func assertDelegateDeepCopy(d1, d2 Delegate) error {
 	if !reflect.DeepEqual(d1, d2) {
 		return fmt.Errorf("not deep equal")
@@ -138,7 +132,6 @@
 	return nil
 }
 
->>>>>>> 75ad253e
 func TestUndelegate_Copy(t *testing.T) {
 	tests := []struct {
 		u Undelegate
@@ -149,19 +142,12 @@
 	}
 	for i, test := range tests {
 		cp := test.u.Copy().(Undelegate)
-
-<<<<<<< HEAD
-		if err := assertUndelegateDeepEqual(cp, test.u); err != nil {
-=======
 		if err := assertUndelegateDeepCopy(cp, test.u); err != nil {
->>>>>>> 75ad253e
 			t.Errorf("Test %v: %v", i, err)
 		}
 	}
 }
 
-<<<<<<< HEAD
-=======
 func assertUndelegateDeepCopy(u1, u2 Undelegate) error {
 	if !reflect.DeepEqual(u1, u2) {
 		return fmt.Errorf("not deep equal")
@@ -178,7 +164,6 @@
 	return nil
 }
 
->>>>>>> 75ad253e
 func TestCollectRewards_Copy(t *testing.T) {
 	tests := []struct {
 		cr CollectRewards
@@ -254,41 +239,6 @@
 	return nil
 }
 
-<<<<<<< HEAD
-func assertDelegateDeepEqual(d1, d2 Delegate) error {
-	if !reflect.DeepEqual(d1, d2) {
-		return fmt.Errorf("not deep equal")
-	}
-	if &d1.DelegatorAddress == &d2.DelegatorAddress {
-		return fmt.Errorf("DelegatorAddress same pointer")
-	}
-	if &d1.ValidatorAddress == &d2.ValidatorAddress {
-		return fmt.Errorf("ValidatorAddress same pointer")
-	}
-	if d1.Amount != nil && d1.Amount == d2.Amount {
-		return fmt.Errorf("amount same pointer")
-	}
-	return nil
-}
-
-func assertUndelegateDeepEqual(u1, u2 Undelegate) error {
-	if !reflect.DeepEqual(u1, u2) {
-		return fmt.Errorf("not deep equal")
-	}
-	if &u1.DelegatorAddress == &u2.DelegatorAddress {
-		return fmt.Errorf("DelegatorAddress same pointer")
-	}
-	if &u1.ValidatorAddress == &u2.ValidatorAddress {
-		return fmt.Errorf("ValidatorAddress same pointer")
-	}
-	if u1.Amount != nil && u1.Amount == u2.Amount {
-		return fmt.Errorf("amount same pointer")
-	}
-	return nil
-}
-
-=======
->>>>>>> 75ad253e
 func assertCollectRewardDeepEqual(cr1, cr2 CollectRewards) error {
 	if !reflect.DeepEqual(cr1, cr2) {
 		return fmt.Errorf("not deep equal")
@@ -398,12 +348,6 @@
 		ValidatorAddress: validatorAddr,
 		Amount:           twelveK,
 	}
-<<<<<<< HEAD
-	zeroDelegate = Delegate{
-		Amount: common.Big0,
-	}
-=======
->>>>>>> 75ad253e
 
 	testUndelegate = Undelegate{
 		DelegatorAddress: common.BigToAddress(common.Big1),
