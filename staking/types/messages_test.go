--- conflicted
+++ resolved
@@ -142,10 +142,7 @@
 	}
 	for i, test := range tests {
 		cp := test.u.Copy().(Undelegate)
-<<<<<<< HEAD
-=======
-
->>>>>>> 3a31ad21
+
 		if err := assertUndelegateDeepCopy(cp, test.u); err != nil {
 			t.Errorf("Test %v: %v", i, err)
 		}
