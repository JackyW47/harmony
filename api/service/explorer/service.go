package explorer

import (
	"context"
	"encoding/json"
	"fmt"
	"math/big"
	"net"
	"net/http"
	"os"
	"strconv"

	"github.com/ethereum/go-ethereum/common"
	"github.com/ethereum/go-ethereum/rlp"
	"github.com/ethereum/go-ethereum/rpc"
	"github.com/gorilla/mux"
	libp2p_peer "github.com/libp2p/go-libp2p-peer"

	"github.com/harmony-one/bls/ffi/go/bls"

	msg_pb "github.com/harmony-one/harmony/api/proto/message"
	"github.com/harmony-one/harmony/core/types"
	bls2 "github.com/harmony-one/harmony/crypto/bls"
	"github.com/harmony-one/harmony/internal/bech32"
	common2 "github.com/harmony-one/harmony/internal/common"
	"github.com/harmony-one/harmony/internal/ctxerror"
	"github.com/harmony-one/harmony/internal/utils"
	"github.com/harmony-one/harmony/p2p"
	"github.com/harmony-one/harmony/shard"
)

// Constants for explorer service.
const (
	explorerPortDifference = 4000
	txViewNone             = "NONE"
	txViewAll              = "ALL"
)

// HTTPError is an HTTP error.
type HTTPError struct {
	Code int
	Msg  string
}

// Service is the struct for explorer service.
type Service struct {
	router            *mux.Router
	IP                string
	Port              string
	GetNodeIDs        func() []libp2p_peer.ID
	ShardID           uint32
	storage           *Storage
	server            *http.Server
	messageChan       chan *msg_pb.Message
	GetAccountBalance func(common.Address) (*big.Int, error)
}

// New returns explorer service.
func New(selfPeer *p2p.Peer, shardID uint32, GetNodeIDs func() []libp2p_peer.ID, GetAccountBalance func(common.Address) (*big.Int, error)) *Service {
	return &Service{
		IP:                selfPeer.IP,
		Port:              selfPeer.Port,
		ShardID:           shardID,
		GetNodeIDs:        GetNodeIDs,
		GetAccountBalance: GetAccountBalance,
	}
}

// StartService starts explorer service.
func (s *Service) StartService() {
	utils.Logger().Info().Msg("Starting explorer service.")
	s.Init(true)
	s.server = s.Run()
}

// StopService shutdowns explorer service.
func (s *Service) StopService() {
	utils.Logger().Info().Msg("Shutting down explorer service.")
	if err := s.server.Shutdown(context.Background()); err != nil {
		utils.Logger().Error().Err(err).Msg("Error when shutting down explorer server")
	} else {
		utils.Logger().Info().Msg("Shutting down explorer server successufully")
	}
}

// GetExplorerPort returns the port serving explorer dashboard. This port is explorerPortDifference less than the node port.
func GetExplorerPort(nodePort string) string {
	if port, err := strconv.Atoi(nodePort); err == nil {
		return fmt.Sprintf("%d", port-explorerPortDifference)
	}
	utils.Logger().Error().Msg("error on parsing.")
	return ""
}

// Init is to initialize for ExplorerService.
func (s *Service) Init(remove bool) {
	s.storage = GetStorageInstance(s.IP, s.Port, remove)
}

// Run is to run serving explorer.
func (s *Service) Run() *http.Server {
	// Init address.
	addr := net.JoinHostPort("", GetExplorerPort(s.Port))

	s.router = mux.NewRouter()
	// Set up router for blocks.
	s.router.Path("/blocks").Queries("from", "{[0-9]*?}", "to", "{[0-9]*?}", "page", "{[0-9]*?}", "offset", "{[0-9]*?}").HandlerFunc(s.GetExplorerBlocks).Methods("GET")
	s.router.Path("/blocks").HandlerFunc(s.GetExplorerBlocks)

	// Set up router for tx.
	s.router.Path("/tx").Queries("id", "{[0-9A-Fa-fx]*?}").HandlerFunc(s.GetExplorerTransaction).Methods("GET")
	s.router.Path("/tx").HandlerFunc(s.GetExplorerTransaction)

	// Set up router for address.
	s.router.Path("/address").Queries("id", fmt.Sprintf("{([0-9A-Fa-fx]*?)|(t?one1[%s]{38})}", bech32.Charset, "tx_view", "{[A-Z]*?}", "page", "{[0-9]*?}", "offset", "{[0-9]*?}")).HandlerFunc(s.GetExplorerAddress).Methods("GET")
	s.router.Path("/address").HandlerFunc(s.GetExplorerAddress)

	// Set up router for node count.
	s.router.Path("/nodes").HandlerFunc(s.GetExplorerNodeCount) // TODO(ricl): this is going to be replaced by /node-count
	s.router.Path("/node-count").HandlerFunc(s.GetExplorerNodeCount)

	// Set up router for shard
	s.router.Path("/shard").Queries("id", "{[0-9]*?}").HandlerFunc(s.GetExplorerShard).Methods("GET")
	s.router.Path("/shard").HandlerFunc(s.GetExplorerShard)

	// Set up router for committee.
	s.router.Path("/committee").Queries("shard_id", "{[0-9]*?}", "epoch", "{[0-9]*?}").HandlerFunc(s.GetExplorerCommittee).Methods("GET")
	s.router.Path("/committee").HandlerFunc(s.GetExplorerCommittee).Methods("GET")

	// Do serving now.
	utils.Logger().Info().Str("port", GetExplorerPort(s.Port)).Msg("Listening")
	server := &http.Server{Addr: addr, Handler: s.router}
	go func() {
		if err := server.ListenAndServe(); err != nil {
			utils.Logger().Warn().Err(err).Msg("server.ListenAndServe()")
		}
	}()
	return server
}

// ReadBlocksFromDB returns a list of types.Block to server blocks end-point.
func (s *Service) ReadBlocksFromDB(from, to int) []*types.Block {
	blocks := []*types.Block{}
	for i := from - 1; i <= to+1; i++ {
		if i < 0 {
			blocks = append(blocks, nil)
			continue
		}
		key := GetBlockKey(i)
		data, err := storage.db.Get([]byte(key))
		if err != nil {
			blocks = append(blocks, nil)
			continue
		}
		block := new(types.Block)
		if rlp.DecodeBytes(data, block) != nil {
			utils.Logger().Error().Msg("Error on getting from db")
			os.Exit(1)
		}
		blocks = append(blocks, block)
	}
	return blocks
}

// GetExplorerBlocks serves end-point /blocks
func (s *Service) GetExplorerBlocks(w http.ResponseWriter, r *http.Request) {
	w.Header().Set("Content-Type", "application/json")
	from := r.FormValue("from")
	to := r.FormValue("to")
	pageParam := r.FormValue("page")
	offsetParam := r.FormValue("offset")
	data := &Data{
		Blocks: []*Block{},
	}
	defer func() {
		if err := json.NewEncoder(w).Encode(data.Blocks); err != nil {
			utils.Logger().Warn().Err(err).Msg("cannot JSON-encode blocks")
		}
	}()

	if from == "" {
		utils.Logger().Warn().Msg("Missing from parameter")
		w.WriteHeader(400)
		return
	}
	db := s.storage.GetDB()
	fromInt, err := strconv.Atoi(from)
	if err != nil {
		utils.Logger().Warn().Err(err).Msg("invalid from parameter")
		w.WriteHeader(400)
		return
	}
	var toInt int
	if to == "" {
		toInt, err = func() (int, error) {
			bytes, err := db.Get([]byte(BlockHeightKey))
			if err == nil {
				return strconv.Atoi(string(bytes))
			}
			return toInt, err
		}()
	} else {
		toInt, err = strconv.Atoi(to)
	}
	if err != nil {
		utils.Logger().Warn().Err(err).Msg("invalid to parameter")
		w.WriteHeader(400)
		return
	}
	var offset int
	if offsetParam != "" {
		offset, err = strconv.Atoi(offsetParam)
		if err != nil || offset < 1 {
			utils.Logger().Warn().Msg("invalid offset parameter")
			w.WriteHeader(400)
			return
		}
	} else {
		offset = 10
	}
	var page int
	if pageParam != "" {
		page, err = strconv.Atoi(pageParam)
		if err != nil {
			utils.Logger().Warn().Err(err).Msg("invalid page parameter")
			w.WriteHeader(400)
			return
		}
	} else {
		page = 0
	}

	addressBlocks := s.ReadBlocksFromDB(fromInt, toInt)
	curEpoch := int64(-1)
	committee := &shard.Committee{}
	for id, addressBlock := range addressBlocks {
		if id == 0 || id == len(addressBlocks)-1 || addressBlock == nil {
			continue
		}
		block := NewBlock(addressBlock, id+fromInt-1)
		if int64(block.Epoch) > curEpoch {
			if bytes, err := db.Get([]byte(GetCommitteeKey(uint32(s.ShardID), block.Epoch))); err == nil {
				committee = &shard.Committee{}
				if err = rlp.DecodeBytes(bytes, committee); err != nil {
					utils.Logger().Warn().Err(err).Msg("cannot read committee for new epoch")
				}
			} else {
				state, err := addressBlock.Header().GetShardState()
				if err == nil {
					for _, shardCommittee := range state {
						if shardCommittee.ShardID == addressBlock.ShardID() {
							committee = &shardCommittee
							break
						}
					}
				}
			}
			curEpoch = int64(block.Epoch)
		}
		pubkeys := make([]*bls.PublicKey, len(committee.NodeList))
		for i, validator := range committee.NodeList {
			pubkeys[i] = new(bls.PublicKey)
			validator.BlsPublicKey.ToLibBLSPublicKey(pubkeys[i])
		}
		mask, err := bls2.NewMask(pubkeys, nil)
<<<<<<< HEAD
		if err == nil && addressBlocks[id+1] != nil {
			err = mask.SetMask(addressBlocks[id+1].Header().LastCommitBitmap)
=======
		if err == nil && accountBlocks[id+1] != nil {
			err = mask.SetMask(accountBlocks[id+1].Header().LastCommitBitmap())
>>>>>>> 924b0b4d
			if err == nil {
				for _, validator := range committee.NodeList {
					oneAddress, err := common2.AddressToBech32(validator.EcdsaAddress)
					if err != nil {
						continue
					}
					blsPublicKey := new(bls.PublicKey)
					validator.BlsPublicKey.ToLibBLSPublicKey(blsPublicKey)
					if ok, err := mask.KeyEnabled(blsPublicKey); err == nil && ok {
						block.Signers = append(block.Signers, oneAddress)
					}
				}
			}
		}
		// Populate transactions
		for _, tx := range addressBlock.Transactions() {
			transaction := GetTransaction(tx, addressBlock)
			if transaction != nil {
				block.TXs = append(block.TXs, transaction)
			}
		}
		if addressBlocks[id-1] == nil {
			block.BlockTime = int64(0)
			block.PrevBlock = RefBlock{
				ID:     "",
				Height: "",
			}
		} else {
			block.BlockTime = addressBlock.Time().Int64() - addressBlocks[id-1].Time().Int64()
			block.PrevBlock = RefBlock{
				ID:     addressBlocks[id-1].Hash().Hex(),
				Height: strconv.Itoa(id + fromInt - 2),
			}
		}
		if addressBlocks[id+1] == nil {
			block.NextBlock = RefBlock{
				ID:     "",
				Height: "",
			}
		} else {
			block.NextBlock = RefBlock{
				ID:     addressBlocks[id+1].Hash().Hex(),
				Height: strconv.Itoa(id + fromInt),
			}
		}
		data.Blocks = append(data.Blocks, block)
	}

	paginatedBlocks := make([]*Block, 0)
	for i := 0; i < offset && i+offset*page < len(data.Blocks); i++ {
		paginatedBlocks = append(paginatedBlocks, data.Blocks[i+offset*page])
	}
	data.Blocks = paginatedBlocks
}

// GetExplorerTransaction servers /tx end-point.
func (s *Service) GetExplorerTransaction(w http.ResponseWriter, r *http.Request) {
	w.Header().Set("Content-Type", "application/json")
	id := r.FormValue("id")

	data := &Data{}
	defer func() {
		if err := json.NewEncoder(w).Encode(data.TX); err != nil {
			utils.Logger().Warn().Err(err).Msg("cannot JSON-encode TX")
		}
	}()
	if id == "" {
		utils.Logger().Warn().Msg("invalid id parameter")
		w.WriteHeader(400)
		return
	}
	db := s.storage.GetDB()
	bytes, err := db.Get([]byte(GetTXKey(id)))
	if err != nil {
		utils.Logger().Warn().Err(err).Str("id", id).Msg("cannot read TX")
		w.WriteHeader(500)
		return
	}
	tx := new(Transaction)
	if rlp.DecodeBytes(bytes, tx) != nil {
		utils.Logger().Warn().Str("id", id).Msg("cannot convert data from DB")
		w.WriteHeader(500)
		return
	}
	data.TX = *tx
}

// GetExplorerCommittee servers /comittee end-point.
func (s *Service) GetExplorerCommittee(w http.ResponseWriter, r *http.Request) {
	w.Header().Set("Content-Type", "application/json")
	shardIDRead := r.FormValue("shard_id")
	epochRead := r.FormValue("epoch")
	shardID := uint64(0)
	epoch := uint64(0)
	var err error
	if shardIDRead != "" {
		shardID, err = strconv.ParseUint(shardIDRead, 10, 32)
		if err != nil {
			utils.Logger().Warn().Err(err).Msg("cannot read shard id")
			w.WriteHeader(400)
			return
		}
	}
	if epochRead != "" {
		epoch, err = strconv.ParseUint(epochRead, 10, 64)
		if err != nil {
			utils.Logger().Warn().Err(err).Msg("cannot read shard epoch")
			w.WriteHeader(400)
			return
		}
	}
	if s.ShardID != uint32(shardID) {
		utils.Logger().Warn().Msg("incorrect shard id")
		w.WriteHeader(400)
		return
	}
	// fetch current epoch if epoch is 0
	db := s.storage.GetDB()
	if epoch == 0 {
		bytes, err := db.Get([]byte(BlockHeightKey))
		blockHeight, err := strconv.Atoi(string(bytes))
		if err != nil {
			utils.Logger().Warn().Err(err).Msg("cannot decode block height from DB")
			w.WriteHeader(500)
			return
		}
		key := GetBlockKey(blockHeight)
		data, err := db.Get([]byte(key))
		block := new(types.Block)
		if rlp.DecodeBytes(data, block) != nil {
			utils.Logger().Warn().Err(err).Msg("cannot get block from db")
			w.WriteHeader(500)
			return
		}
		epoch = block.Epoch().Uint64()
	}
	bytes, err := db.Get([]byte(GetCommitteeKey(uint32(shardID), epoch)))
	if err != nil {
		utils.Logger().Warn().Err(err).Msg("cannot read committee")
		w.WriteHeader(500)
		return
	}
	committee := &shard.Committee{}
	if err := rlp.DecodeBytes(bytes, committee); err != nil {
		utils.Logger().Warn().Err(err).Msg("cannot decode committee data from DB")
		w.WriteHeader(500)
		return
	}
	validators := &Committee{}
	for _, validator := range committee.NodeList {
		validatorBalance := big.NewInt(0)
		validatorBalance, err := s.GetAccountBalance(validator.EcdsaAddress)
		if err != nil {
			continue
		}
		oneAddress, err := common2.AddressToBech32(validator.EcdsaAddress)
		if err != nil {
			continue
		}
		validators.Validators = append(validators.Validators, &Validator{Address: oneAddress, Balance: validatorBalance})
	}
	if err := json.NewEncoder(w).Encode(validators); err != nil {
		utils.Logger().Warn().Err(err).Msg("cannot JSON-encode committee")
		w.WriteHeader(500)
	}
}

// GetExplorerAddress serves /address end-point.
func (s *Service) GetExplorerAddress(w http.ResponseWriter, r *http.Request) {
	w.Header().Set("Content-Type", "application/json")
	id := r.FormValue("id")
	key := GetAddressKey(id)
	txViewParam := r.FormValue("tx_view")
	pageParam := r.FormValue("page")
	offsetParam := r.FormValue("offset")
	txView := txViewNone
	if txViewParam != "" {
		txView = txViewParam
	}
	utils.Logger().Info().Str("Address", id).Msg("Querying address")
	data := &Data{}
	defer func() {
		if err := json.NewEncoder(w).Encode(data.Address); err != nil {
			ctxerror.Warn(utils.WithCallerSkip(utils.GetLogInstance(), 1), err,
				"cannot JSON-encode Address")
		}
	}()
	if id == "" {
		utils.Logger().Warn().Msg("missing address id param")
		w.WriteHeader(400)
		return
	}
	var err error
	var offset int
	if offsetParam != "" {
		offset, err = strconv.Atoi(offsetParam)
		if err != nil || offset < 1 {
			utils.Logger().Warn().Msg("invalid offset parameter")
			w.WriteHeader(400)
			return
		}
	} else {
		offset = 10
	}
	var page int
	if pageParam != "" {
		page, err = strconv.Atoi(pageParam)
		if err != nil {
			utils.Logger().Warn().Err(err).Msg("invalid page parameter")
			w.WriteHeader(400)
			return
		}
	} else {
		page = 0
	}

	db := s.storage.GetDB()
	bytes, err := db.Get([]byte(key))
	if err != nil {
		utils.Logger().Warn().Err(err).Str("id", id).Msg("cannot read address from db")
		w.WriteHeader(500)
		return
	}
	if err = rlp.DecodeBytes(bytes, &data.Address); err != nil {
		utils.Logger().Warn().Str("id", id).Msg("cannot convert data from DB")
		w.WriteHeader(500)
		return
	}

	data.Address.ID = id
	// Try to populate the banace by directly calling get balance.
	// Check the balance from blockchain rather than local DB dump
	if s.GetAccountBalance != nil {
		address := common2.ParseAddr(id)
		balance, err := s.GetAccountBalance(address)
		if err == nil {
			data.Address.Balance = balance
		}
	}
	switch txView {
	case txViewNone:
		data.Address.TXs = nil
	case Received:
		receivedTXs := make([]*Transaction, 0)
		for _, tx := range data.Address.TXs {
			if tx.Type == Received {
				receivedTXs = append(receivedTXs, tx)
			}
		}
		data.Address.TXs = receivedTXs
	case Sent:
		sentTXs := make([]*Transaction, 0)
		for _, tx := range data.Address.TXs {
			if tx.Type == Sent {
				sentTXs = append(sentTXs, tx)
			}
		}
		data.Address.TXs = sentTXs
	}
	paginatedTXs := make([]*Transaction, 0)
	for i := 0; i < offset && i+offset*page < len(data.Address.TXs); i++ {
		paginatedTXs = append(paginatedTXs, data.Address.TXs[i+offset*page])
	}
	data.Address.TXs = paginatedTXs
}

// GetExplorerNodeCount serves /nodes end-point.
func (s *Service) GetExplorerNodeCount(w http.ResponseWriter, r *http.Request) {
	w.Header().Set("Content-Type", "application/json")
	if err := json.NewEncoder(w).Encode(len(s.GetNodeIDs())); err != nil {
		utils.Logger().Warn().Msg("cannot JSON-encode node count")
		w.WriteHeader(500)
	}
}

// GetExplorerShard serves /shard end-point
func (s *Service) GetExplorerShard(w http.ResponseWriter, r *http.Request) {
	w.Header().Set("Content-Type", "application/json")
	var nodes []Node
	for _, nodeID := range s.GetNodeIDs() {
		nodes = append(nodes, Node{
			ID: libp2p_peer.IDB58Encode(nodeID),
		})
	}
	if err := json.NewEncoder(w).Encode(Shard{Nodes: nodes}); err != nil {
		utils.Logger().Warn().Msg("cannot JSON-encode shard info")
		w.WriteHeader(500)
	}
}

// NotifyService notify service
func (s *Service) NotifyService(params map[string]interface{}) {
	return
}

// SetMessageChan sets up message channel to service.
func (s *Service) SetMessageChan(messageChan chan *msg_pb.Message) {
	s.messageChan = messageChan
}

// APIs for the services.
func (s *Service) APIs() []rpc.API {
	return nil
}<|MERGE_RESOLUTION|>--- conflicted
+++ resolved
@@ -112,7 +112,7 @@
 	s.router.Path("/tx").HandlerFunc(s.GetExplorerTransaction)
 
 	// Set up router for address.
-	s.router.Path("/address").Queries("id", fmt.Sprintf("{([0-9A-Fa-fx]*?)|(t?one1[%s]{38})}", bech32.Charset, "tx_view", "{[A-Z]*?}", "page", "{[0-9]*?}", "offset", "{[0-9]*?}")).HandlerFunc(s.GetExplorerAddress).Methods("GET")
+	s.router.Path("/address").Queries("id", fmt.Sprintf("{([0-9A-Fa-fx]*?)|(t?one1[%s]{38})}", bech32.Charset), "tx_view", "{[A-Z]*?}", "page", "{[0-9]*?}", "offset", "{[0-9]*?}").HandlerFunc(s.GetExplorerAddress).Methods("GET")
 	s.router.Path("/address").HandlerFunc(s.GetExplorerAddress)
 
 	// Set up router for node count.
@@ -230,14 +230,14 @@
 		page = 0
 	}
 
-	addressBlocks := s.ReadBlocksFromDB(fromInt, toInt)
+	accountBlocks := s.ReadBlocksFromDB(fromInt, toInt)
 	curEpoch := int64(-1)
 	committee := &shard.Committee{}
-	for id, addressBlock := range addressBlocks {
-		if id == 0 || id == len(addressBlocks)-1 || addressBlock == nil {
+	for id, accountBlock := range accountBlocks {
+		if id == 0 || id == len(accountBlocks)-1 || accountBlock == nil {
 			continue
 		}
-		block := NewBlock(addressBlock, id+fromInt-1)
+		block := NewBlock(accountBlock, id+fromInt-1)
 		if int64(block.Epoch) > curEpoch {
 			if bytes, err := db.Get([]byte(GetCommitteeKey(uint32(s.ShardID), block.Epoch))); err == nil {
 				committee = &shard.Committee{}
@@ -245,10 +245,10 @@
 					utils.Logger().Warn().Err(err).Msg("cannot read committee for new epoch")
 				}
 			} else {
-				state, err := addressBlock.Header().GetShardState()
+				state, err := accountBlock.Header().GetShardState()
 				if err == nil {
 					for _, shardCommittee := range state {
-						if shardCommittee.ShardID == addressBlock.ShardID() {
+						if shardCommittee.ShardID == accountBlock.ShardID() {
 							committee = &shardCommittee
 							break
 						}
@@ -263,13 +263,8 @@
 			validator.BlsPublicKey.ToLibBLSPublicKey(pubkeys[i])
 		}
 		mask, err := bls2.NewMask(pubkeys, nil)
-<<<<<<< HEAD
-		if err == nil && addressBlocks[id+1] != nil {
-			err = mask.SetMask(addressBlocks[id+1].Header().LastCommitBitmap)
-=======
 		if err == nil && accountBlocks[id+1] != nil {
 			err = mask.SetMask(accountBlocks[id+1].Header().LastCommitBitmap())
->>>>>>> 924b0b4d
 			if err == nil {
 				for _, validator := range committee.NodeList {
 					oneAddress, err := common2.AddressToBech32(validator.EcdsaAddress)
@@ -285,33 +280,33 @@
 			}
 		}
 		// Populate transactions
-		for _, tx := range addressBlock.Transactions() {
-			transaction := GetTransaction(tx, addressBlock)
+		for _, tx := range accountBlock.Transactions() {
+			transaction := GetTransaction(tx, accountBlock)
 			if transaction != nil {
 				block.TXs = append(block.TXs, transaction)
 			}
 		}
-		if addressBlocks[id-1] == nil {
+		if accountBlocks[id-1] == nil {
 			block.BlockTime = int64(0)
 			block.PrevBlock = RefBlock{
 				ID:     "",
 				Height: "",
 			}
 		} else {
-			block.BlockTime = addressBlock.Time().Int64() - addressBlocks[id-1].Time().Int64()
+			block.BlockTime = accountBlock.Time().Int64() - accountBlocks[id-1].Time().Int64()
 			block.PrevBlock = RefBlock{
-				ID:     addressBlocks[id-1].Hash().Hex(),
+				ID:     accountBlocks[id-1].Hash().Hex(),
 				Height: strconv.Itoa(id + fromInt - 2),
 			}
 		}
-		if addressBlocks[id+1] == nil {
+		if accountBlocks[id+1] == nil {
 			block.NextBlock = RefBlock{
 				ID:     "",
 				Height: "",
 			}
 		} else {
 			block.NextBlock = RefBlock{
-				ID:     addressBlocks[id+1].Hash().Hex(),
+				ID:     accountBlocks[id+1].Hash().Hex(),
 				Height: strconv.Itoa(id + fromInt),
 			}
 		}
