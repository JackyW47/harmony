--- conflicted
+++ resolved
@@ -38,11 +38,7 @@
 
 		firstCrossLinkBlock := core.EpochFirstBlock(node.Blockchain().Config().CrossLinkEpoch)
 		for _, header := range headers {
-<<<<<<< HEAD
-			if header.Number.Cmp(firstCrossLinkBlock) >= 0 {
-=======
-			if header.Number().Uint64() >= firstCrossLinkBlock {
->>>>>>> d2b3e8c3
+			if header.Number().Cmp(firstCrossLinkBlock) >= 0 {
 				// Only process cross link starting from FirstCrossLinkBlock
 				utils.Logger().Debug().Msgf("[ProcessHeaderMessage] Add Pending CrossLink, shardID %d, blockNum %d", header.ShardID(), header.Number())
 				crossLinkHeadersToProcess = append(crossLinkHeadersToProcess, header)
@@ -64,11 +60,7 @@
 				continue
 			}
 
-<<<<<<< HEAD
-			if header.Number.Cmp(firstCrossLinkBlock) > 0 { // Directly trust the first cross-link
-=======
-			if header.Number().Uint64() > firstCrossLinkBlock { // Directly trust the first cross-link
->>>>>>> d2b3e8c3
+			if header.Number().Cmp(firstCrossLinkBlock) > 0 { // Directly trust the first cross-link
 				// Sanity check on the previous link with the new link
 				previousLink, err := node.Blockchain().ReadCrossLink(header.ShardID(), header.Number().Uint64()-1, false)
 				if err != nil {
