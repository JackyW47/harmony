package node

import (
	"errors"
	"sort"
	"strings"
	"time"

	staking "github.com/harmony-one/harmony/staking/types"

	"github.com/ethereum/go-ethereum/common"
	"github.com/harmony-one/harmony/core/rawdb"
	"github.com/harmony-one/harmony/core/types"
	"github.com/harmony-one/harmony/internal/utils"
	"github.com/harmony-one/harmony/shard"
)

// Constants of proposing a new block
const (
	SleepPeriod           = 20 * time.Millisecond
	IncomingReceiptsLimit = 6000 // 2000 * (numShards - 1)
)

// WaitForConsensusReadyV2 listen for the readiness signal from consensus and generate new block for consensus.
// only leader will receive the ready signal
func (node *Node) WaitForConsensusReadyV2(readySignal chan struct{}, stopChan chan struct{}, stoppedChan chan struct{}) {
	go func() {
		// Setup stoppedChan
		defer close(stoppedChan)

		utils.Logger().Debug().
			Msg("Waiting for Consensus ready")
		// TODO: make local net start faster
		time.Sleep(30 * time.Second) // Wait for other nodes to be ready (test-only)

		for {
			// keep waiting for Consensus ready
			select {
			case <-stopChan:
				utils.Logger().Debug().
					Msg("Consensus new block proposal: STOPPED!")
				return
			case <-readySignal:
				for node.Consensus != nil && node.Consensus.IsLeader() {
					time.Sleep(SleepPeriod)
					utils.Logger().Info().
						Uint64("blockNum", node.Blockchain().CurrentBlock().NumberU64()+1).
						Msg("PROPOSING NEW BLOCK ------------------------------------------------")

<<<<<<< HEAD
					// Prepare last commit signatures
					commitSigs := make(chan []byte)
					sigs, err := node.Consensus.BlockCommitSigs(node.Blockchain().CurrentBlock().NumberU64())
=======
					node.Consensus.StartFinalityCount()
					newBlock, err := node.proposeNewBlock()
>>>>>>> c052b4b3
					if err != nil {
						utils.Logger().Error().Err(err).Msg("[proposeNewBlock] Cannot get commit signatures from last block")
						break
					}
					go func() {
						commitSigs <- sigs
					}()
					newBlock, err := node.ProposeNewBlock(commitSigs)

					if err == nil {
						utils.Logger().Info().
							Uint64("blockNum", newBlock.NumberU64()).
							Uint64("epoch", newBlock.Epoch().Uint64()).
							Uint64("viewID", newBlock.Header().ViewID().Uint64()).
							Int("numTxs", newBlock.Transactions().Len()).
							Int("numStakingTxs", newBlock.StakingTransactions().Len()).
							Int("crossShardReceipts", newBlock.IncomingReceipts().Len()).
							Msg("=========Successfully Proposed New Block==========")

						// Send the new block to Consensus so it can be confirmed.
						node.BlockChannel <- newBlock
						break
					} else {
						utils.Logger().Err(err).Msg("!!!!!!!!!Failed Proposing New Block!!!!!!!!!")
					}
				}
			}
		}
	}()
}

// ProposeNewBlock proposes a new block...
func (node *Node) ProposeNewBlock(commitSigs chan []byte) (*types.Block, error) {
	currentHeader := node.Blockchain().CurrentHeader()
	nowEpoch, blockNow := currentHeader.Epoch(), currentHeader.Number()
	utils.AnalysisStart("proposeNewBlock", nowEpoch, blockNow)
	defer utils.AnalysisEnd("proposeNewBlock", nowEpoch, blockNow)

	node.Worker.UpdateCurrent()

	header := node.Worker.GetCurrentHeader()
	// Update worker's current header and
	// state data in preparation to propose/process new transactions
	var (
		coinbase    = node.GetAddressForBLSKey(node.Consensus.LeaderPubKey.Object, header.Epoch())
		beneficiary = coinbase
		err         error
	)

	// After staking, all coinbase will be the address of bls pub key
	if node.Blockchain().Config().IsStaking(header.Epoch()) {
		blsPubKeyBytes := node.Consensus.LeaderPubKey.Object.GetAddress()
		coinbase.SetBytes(blsPubKeyBytes[:])
	}

	emptyAddr := common.Address{}
	if coinbase == emptyAddr {
		return nil, errors.New("[proposeNewBlock] Failed setting coinbase")
	}

	// Must set coinbase here because the operations below depend on it
	header.SetCoinbase(coinbase)

	// Get beneficiary based on coinbase
	// Before staking, coinbase itself is the beneficial
	// After staking, beneficial is the corresponding ECDSA address of the bls key
	beneficiary, err = node.Blockchain().GetECDSAFromCoinbase(header)
	if err != nil {
		return nil, err
	}

	// Prepare normal and staking transactions retrieved from transaction pool
	utils.AnalysisStart("proposeNewBlockChooseFromTxnPool")

	pendingPoolTxs, err := node.TxPool.Pending()
	if err != nil {
		utils.Logger().Err(err).Msg("Failed to fetch pending transactions")
		return nil, err
	}
	pendingPlainTxs := map[common.Address]types.Transactions{}
	pendingStakingTxs := staking.StakingTransactions{}
	for addr, poolTxs := range pendingPoolTxs {
		plainTxsPerAcc := types.Transactions{}
		for _, tx := range poolTxs {
			if plainTx, ok := tx.(*types.Transaction); ok {
				plainTxsPerAcc = append(plainTxsPerAcc, plainTx)
			} else if stakingTx, ok := tx.(*staking.StakingTransaction); ok {
				// Only process staking transactions after pre-staking epoch happened.
				if node.Blockchain().Config().IsPreStaking(node.Worker.GetCurrentHeader().Epoch()) {
					pendingStakingTxs = append(pendingStakingTxs, stakingTx)
				}
			} else {
				utils.Logger().Err(types.ErrUnknownPoolTxType).
					Msg("Failed to parse pending transactions")
				return nil, types.ErrUnknownPoolTxType
			}
		}
		if plainTxsPerAcc.Len() > 0 {
			pendingPlainTxs[addr] = plainTxsPerAcc
		}
	}
	utils.AnalysisEnd("proposeNewBlockChooseFromTxnPool")

	// Try commit normal and staking transactions based on the current state
	// The successfully committed transactions will be put in the proposed block
	if err := node.Worker.CommitTransactions(
		pendingPlainTxs, pendingStakingTxs, beneficiary,
	); err != nil {
		utils.Logger().Error().Err(err).Msg("cannot commit transactions")
		return nil, err
	}

	// Prepare cross shard transaction receipts
	receiptsList := node.proposeReceiptsProof()
	if len(receiptsList) != 0 {
		if err := node.Worker.CommitReceipts(receiptsList); err != nil {
			return nil, err
		}
	}

	isBeaconchainInCrossLinkEra := node.NodeConfig.ShardID == shard.BeaconChainShardID &&
		node.Blockchain().Config().IsCrossLink(node.Worker.GetCurrentHeader().Epoch())

	isBeaconchainInStakingEra := node.NodeConfig.ShardID == shard.BeaconChainShardID &&
		node.Blockchain().Config().IsStaking(node.Worker.GetCurrentHeader().Epoch())

	utils.AnalysisStart("proposeNewBlockVerifyCrossLinks")
	// Prepare cross links and slashing messages
	var crossLinksToPropose types.CrossLinks
	if isBeaconchainInCrossLinkEra {
		allPending, err := node.Blockchain().ReadPendingCrossLinks()
		invalidToDelete := []types.CrossLink{}
		if err == nil {
			for _, pending := range allPending {
				exist, err := node.Blockchain().ReadCrossLink(pending.ShardID(), pending.BlockNum())
				if err == nil || exist != nil {
					invalidToDelete = append(invalidToDelete, pending)
					utils.Logger().Debug().
						AnErr("[proposeNewBlock] pending crosslink is already committed onchain", err)
					continue
				}

				// Crosslink is already verified before it's accepted to pending,
				// no need to verify again in proposal.
				if !node.Blockchain().Config().IsCrossLink(pending.Epoch()) {
					utils.Logger().Debug().
						AnErr("[proposeNewBlock] pending crosslink that's before crosslink epoch", err)
					continue
				}

				crossLinksToPropose = append(crossLinksToPropose, pending)
			}
			utils.Logger().Info().
				Msgf("[proposeNewBlock] Proposed %d crosslinks from %d pending crosslinks",
					len(crossLinksToPropose), len(allPending),
				)
		} else {
			utils.Logger().Error().Err(err).Msgf(
				"[proposeNewBlock] Unable to Read PendingCrossLinks, number of crosslinks: %d",
				len(allPending),
			)
		}
		node.Blockchain().DeleteFromPendingCrossLinks(invalidToDelete)
	}
	utils.AnalysisEnd("proposeNewBlockVerifyCrossLinks")

	if isBeaconchainInStakingEra {
		// this will set a meaningful w.current.slashes
		if err := node.Worker.CollectVerifiedSlashes(); err != nil {
			return nil, err
		}
	}

	// Prepare shard state
	var shardState *shard.State
	if shardState, err = node.Blockchain().SuperCommitteeForNextEpoch(
		node.Beaconchain(), node.Worker.GetCurrentHeader(), false,
	); err != nil {
		return nil, err
	}

	finalizedBlock, err := node.Worker.FinalizeNewBlock(
		commitSigs, node.Consensus.GetCurViewID(),
		coinbase, crossLinksToPropose, shardState,
	)
	if err != nil {
		utils.Logger().Error().Err(err).Msg("[proposeNewBlock] Failed finalizing the new block")
		return nil, err
	}
	utils.Logger().Info().Msg("[proposeNewBlock] verifying the new block header")
	err = node.Blockchain().Validator().ValidateHeader(finalizedBlock, true)

<<<<<<< HEAD
	if err != nil {
		utils.Logger().Error().Err(err).Msg("[proposeNewBlock] Failed verifying the new block header")
		return nil, err
	}
	return finalizedBlock, nil
=======
	return node.Worker.FinalizeNewBlock(
		sig, mask, node.Consensus.GetCurBlockViewID(),
		coinbase, crossLinksToPropose, shardState,
	)
>>>>>>> c052b4b3
}

func (node *Node) proposeReceiptsProof() []*types.CXReceiptsProof {
	if !node.Blockchain().Config().HasCrossTxFields(node.Worker.GetCurrentHeader().Epoch()) {
		return []*types.CXReceiptsProof{}
	}

	numProposed := 0
	validReceiptsList := []*types.CXReceiptsProof{}
	pendingReceiptsList := []*types.CXReceiptsProof{}

	node.pendingCXMutex.Lock()
	defer node.pendingCXMutex.Unlock()

	// not necessary to sort the list, but we just prefer to process the list ordered by shard and blocknum
	pendingCXReceipts := []*types.CXReceiptsProof{}
	for _, v := range node.pendingCXReceipts {
		pendingCXReceipts = append(pendingCXReceipts, v)
	}

	sort.SliceStable(pendingCXReceipts, func(i, j int) bool {
		shardCMP := pendingCXReceipts[i].MerkleProof.ShardID < pendingCXReceipts[j].MerkleProof.ShardID
		shardEQ := pendingCXReceipts[i].MerkleProof.ShardID == pendingCXReceipts[j].MerkleProof.ShardID
		blockCMP := pendingCXReceipts[i].MerkleProof.BlockNum.Cmp(
			pendingCXReceipts[j].MerkleProof.BlockNum,
		) == -1
		return shardCMP || (shardEQ && blockCMP)
	})

	m := map[common.Hash]struct{}{}

Loop:
	for _, cxp := range node.pendingCXReceipts {
		if numProposed > IncomingReceiptsLimit {
			pendingReceiptsList = append(pendingReceiptsList, cxp)
			continue
		}
		// check double spent
		if node.Blockchain().IsSpent(cxp) {
			utils.Logger().Debug().Interface("cxp", cxp).Msg("[proposeReceiptsProof] CXReceipt is spent")
			continue
		}
		hash := cxp.MerkleProof.BlockHash
		// ignore duplicated receipts
		if _, ok := m[hash]; ok {
			continue
		} else {
			m[hash] = struct{}{}
		}

		for _, item := range cxp.Receipts {
			if item.ToShardID != node.Blockchain().ShardID() {
				continue Loop
			}
		}

		if err := node.Blockchain().Validator().ValidateCXReceiptsProof(cxp); err != nil {
			if strings.Contains(err.Error(), rawdb.MsgNoShardStateFromDB) {
				pendingReceiptsList = append(pendingReceiptsList, cxp)
			} else {
				utils.Logger().Error().Err(err).Msg("[proposeReceiptsProof] Invalid CXReceiptsProof")
			}
			continue
		}

		utils.Logger().Debug().Interface("cxp", cxp).Msg("[proposeReceiptsProof] CXReceipts Added")
		validReceiptsList = append(validReceiptsList, cxp)
		numProposed = numProposed + len(cxp.Receipts)
	}

	node.pendingCXReceipts = make(map[string]*types.CXReceiptsProof)
	for _, v := range pendingReceiptsList {
		blockNum := v.Header.Number().Uint64()
		shardID := v.Header.ShardID()
		key := utils.GetPendingCXKey(shardID, blockNum)
		node.pendingCXReceipts[key] = v
	}

	utils.Logger().Debug().Msgf("[proposeReceiptsProof] number of validReceipts %d", len(validReceiptsList))
	return validReceiptsList
}<|MERGE_RESOLUTION|>--- conflicted
+++ resolved
@@ -47,14 +47,11 @@
 						Uint64("blockNum", node.Blockchain().CurrentBlock().NumberU64()+1).
 						Msg("PROPOSING NEW BLOCK ------------------------------------------------")
 
-<<<<<<< HEAD
 					// Prepare last commit signatures
 					commitSigs := make(chan []byte)
 					sigs, err := node.Consensus.BlockCommitSigs(node.Blockchain().CurrentBlock().NumberU64())
-=======
+
 					node.Consensus.StartFinalityCount()
-					newBlock, err := node.proposeNewBlock()
->>>>>>> c052b4b3
 					if err != nil {
 						utils.Logger().Error().Err(err).Msg("[proposeNewBlock] Cannot get commit signatures from last block")
 						break
@@ -237,7 +234,7 @@
 	}
 
 	finalizedBlock, err := node.Worker.FinalizeNewBlock(
-		commitSigs, node.Consensus.GetCurViewID(),
+		commitSigs, node.Consensus.GetCurBlockViewID(),
 		coinbase, crossLinksToPropose, shardState,
 	)
 	if err != nil {
@@ -247,18 +244,11 @@
 	utils.Logger().Info().Msg("[proposeNewBlock] verifying the new block header")
 	err = node.Blockchain().Validator().ValidateHeader(finalizedBlock, true)
 
-<<<<<<< HEAD
 	if err != nil {
 		utils.Logger().Error().Err(err).Msg("[proposeNewBlock] Failed verifying the new block header")
 		return nil, err
 	}
 	return finalizedBlock, nil
-=======
-	return node.Worker.FinalizeNewBlock(
-		sig, mask, node.Consensus.GetCurBlockViewID(),
-		coinbase, crossLinksToPropose, shardState,
-	)
->>>>>>> c052b4b3
 }
 
 func (node *Node) proposeReceiptsProof() []*types.CXReceiptsProof {
